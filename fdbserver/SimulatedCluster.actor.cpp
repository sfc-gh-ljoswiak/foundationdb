/*
 * SimulatedCluster.actor.cpp
 *
 * This source file is part of the FoundationDB open source project
 *
 * Copyright 2013-2018 Apple Inc. and the FoundationDB project authors
 *
 * Licensed under the Apache License, Version 2.0 (the "License");
 * you may not use this file except in compliance with the License.
 * You may obtain a copy of the License at
 *
 *     http://www.apache.org/licenses/LICENSE-2.0
 *
 * Unless required by applicable law or agreed to in writing, software
 * distributed under the License is distributed on an "AS IS" BASIS,
 * WITHOUT WARRANTIES OR CONDITIONS OF ANY KIND, either express or implied.
 * See the License for the specific language governing permissions and
 * limitations under the License.
 */

#include <fstream>
#include "fdbrpc/simulator.h"
#include "fdbclient/FailureMonitorClient.h"
#include "fdbclient/DatabaseContext.h"
#include "fdbserver/TesterInterface.h"
#include "fdbserver/WorkerInterface.h"
#include "fdbclient/ClusterInterface.h"
#include "fdbserver/Knobs.h"
#include "fdbserver/ClusterRecruitmentInterface.h"
#include "fdbserver/CoordinationInterface.h"
#include "fdbmonitor/SimpleIni.h"
#include "fdbrpc/AsyncFileNonDurable.actor.h"
#include "fdbrpc/TLSConnection.h"
#include "fdbclient/ManagementAPI.h"
#include "fdbclient/NativeAPI.h"
#include "fdbclient/BackupAgent.h"

#ifndef WIN32
#include "versions.h"
#endif
#include "flow/actorcompiler.h"  // This must be the last #include.

#undef max
#undef min

extern bool buggifyActivated;
extern "C" int g_expect_full_pointermap;
extern const char* getHGVersion();

const int PROCESS_START_TIME = 4;
const int MACHINE_REBOOT_TIME = 10;

bool destructed = false;

static const char* certBytes =
	"-----BEGIN CERTIFICATE-----\n"
	"MIIEGzCCAwOgAwIBAgIJANUQj1rRA2XMMA0GCSqGSIb3DQEBBQUAMIGjMQswCQYD\n"
	"VQQGEwJVUzELMAkGA1UECAwCVkExDzANBgNVBAcMBlZpZW5uYTEaMBgGA1UECgwR\n"
	"Rm91bmRhdGlvbkRCLCBMTEMxGTAXBgNVBAsMEFRlc3QgZW5naW5lZXJpbmcxFTAT\n"
	"BgNVBAMMDE1yLiBCaWcgVHVuYTEoMCYGCSqGSIb3DQEJARYZYmlnLnR1bmFAZm91\n"
	"bmRhdGlvbmRiLmNvbTAeFw0xNDEyMDUxNTEyMjFaFw0yNDEyMDIxNTEyMjFaMIGj\n"
	"MQswCQYDVQQGEwJVUzELMAkGA1UECAwCVkExDzANBgNVBAcMBlZpZW5uYTEaMBgG\n"
	"A1UECgwRRm91bmRhdGlvbkRCLCBMTEMxGTAXBgNVBAsMEFRlc3QgZW5naW5lZXJp\n"
	"bmcxFTATBgNVBAMMDE1yLiBCaWcgVHVuYTEoMCYGCSqGSIb3DQEJARYZYmlnLnR1\n"
	"bmFAZm91bmRhdGlvbmRiLmNvbTCCASIwDQYJKoZIhvcNAQEBBQADggEPADCCAQoC\n"
	"ggEBAKZTL2edDkiet4HBTZnjysn6gOVZH2MP02KVBIv/H7e+3w7ZOIRvcPzhZe9M\n"
	"3cGH1t/pkr9DSXvzIb42EffMVlpLD2VQn2H8VC2QSdJCIQcf802u+Taf+XtW6K1h\n"
	"p/YPL1uhdopUs3c1oon8ykKwnOfrQYgv5pUa7jQdMkltI2MQJU3uFq3Z/LHTvIKe\n"
	"FN+bqK0iYhZthwMG7Rld4+RgKZoT4u1B6w/duEWk9KLjgs7fTf3Oe6JHCYNqwBJi\n"
	"78sJalwXz9Wf8wmMaYSG0XNA7vBOdpTFhVPSsh6e3rkydf5HydMade/II98MWpMe\n"
	"hFg7FFMaJP6ig8p5iL+9QP2VMCkCAwEAAaNQME4wHQYDVR0OBBYEFIXGmIcKptBP\n"
	"v3i9WS/mK78o5E/MMB8GA1UdIwQYMBaAFIXGmIcKptBPv3i9WS/mK78o5E/MMAwG\n"
	"A1UdEwQFMAMBAf8wDQYJKoZIhvcNAQEFBQADggEBAJkVgNGOXT+ZHCNEYLjr/6OM\n"
	"UCHvwlMeaEyqxaOmK26J2kAADPhjBZ7lZOHWb2Wzb+BiQUIFGwNIMoRvsg8skpJa\n"
	"OCqpVciHVXY/U8BiYY70DKozRza93Ab9om3pySGDJ/akdCjqbMT1Cb7Kloyw+hNh\n"
	"XD4MML0lYiUE9KK35xyK6FgTx4A7IXl4b3lWBgglqTh4+P5J1+xy8AYJ0VfPoP7y\n"
	"OoZgwAmkpkMnalReNkN7LALHGqMzv/qH04ODlkU/HUGgExtnINMxK9VEDIe/yLGm\n"
	"DHy7gcQMj5Hyymack/d4ZF8CSrYpGZQeZGXoxOmTDwWcXgnYA+2o7lOYPb5Uu08=\n"
	"-----END CERTIFICATE-----\n"
	"-----BEGIN PRIVATE KEY-----\n"
	"MIIEvwIBADANBgkqhkiG9w0BAQEFAASCBKkwggSlAgEAAoIBAQCmUy9nnQ5InreB\n"
	"wU2Z48rJ+oDlWR9jD9NilQSL/x+3vt8O2TiEb3D84WXvTN3Bh9bf6ZK/Q0l78yG+\n"
	"NhH3zFZaSw9lUJ9h/FQtkEnSQiEHH/NNrvk2n/l7VuitYaf2Dy9boXaKVLN3NaKJ\n"
	"/MpCsJzn60GIL+aVGu40HTJJbSNjECVN7hat2fyx07yCnhTfm6itImIWbYcDBu0Z\n"
	"XePkYCmaE+LtQesP3bhFpPSi44LO3039znuiRwmDasASYu/LCWpcF8/Vn/MJjGmE\n"
	"htFzQO7wTnaUxYVT0rIent65MnX+R8nTGnXvyCPfDFqTHoRYOxRTGiT+ooPKeYi/\n"
	"vUD9lTApAgMBAAECggEBAIYCmDtfq9aPK0P8v82yX/4FPD2OZV+nrKXNc3BpCuE9\n"
	"hPOtyX/LWrol0b/Rqwr3rAWVaIt6Z4bbCuD7J9cEaL8voyP6pbCJYjmj/BbQ+VOI\n"
	"Rrzcsid1Fcpu5+JqwK3c5kdp/NzQChmOuXt8lmrNal7iilZ0YdDZdfu/WnkW2mBB\n"
	"oQHkujlnWr4PNYdwMOnBU6TwdOuz+inPVMLohOO0Vr585OxPsGzG2Ud3yQ/t34Cq\n"
	"F9nmOXQoszftGKsL1yuh/3fGj/O86g/CRsUy05qZhDDBEYQD6qZCvD5+yp8oOWIR\n"
	"SljM3GXDBnJqRPhP+Nyf6e6/GoQtfVZ9MPRzDDPzIBECgYEA2kX/zAs6taOiNqCb\n"
	"6nVGe7/3uQJz/CkmOSKIFKUu7lCEUjmMYpK3Xzp26RTUR9cT+g9y+cnJO1Vbaxtf\n"
	"Qidje6K+Oi1pQyUGQ6W+U8cPJHz43PVa7IB5Az5i/sS2tu0BGhvGo9G6iYQjxXeD\n"
	"1197DRACgnm5AORQMum616XvSPMCgYEAwxKbkAzJzfZF6A3Ys+/0kycNfDP8xZoC\n"
	"1zV3d1b2JncsdAPCHYSKtpniRrQN9ASa3RMdkh+wrMN/KlbtU9Ddoc4NHxSTFV7F\n"
	"wypFMzLZslqkQ6uHnVVewHV7prfoKsMci2c9iHO7W8TEv4aqW8XDd8OozP3/q2j4\n"
	"hvL7VIAVqXMCgYEAwAFnfOQ75uBkp00tGlfDgsRhc5vWz3CbMRNRRWfxGq41V+dL\n"
	"uMJ7EAfr5ijue6uU5RmF+HkqzUjOvC894oGnn3CPibm8qNX+5q7799JZXa2ZdTVX\n"
	"oEd7LAFLL/V3DP77Qy4/1Id/Ycydcu0pSuGw6tK0gnX06fXtHnxAYcaT8UUCgYAE\n"
	"MytcP5o8r/ezVlD7Fsh6PpYAvZHMo1M6VPFchWfJTjmLyeTtA8SEx+1iPlAql8rJ\n"
	"xbaWRc5k+dSMEdEMQ+vxpuELcUL1a9PwLsHMp2SefWsZ9eB2l7bxh9YAsebyvL6p\n"
	"lbBydqNrB2KBCSIz1Z8uveytdS6C/0CSjzqwCA3vVwKBgQDAXqjo3xrzMlHeXm5o\n"
	"qH/OjajjqbnPXHolHDitbLubyQ4E6KhMBMxfChBe/8VptB/Gs0efVbMVGuabxY7Q\n"
	"iastGId8HyONy3UPGPxCn4b95cIxKvdpt+hvWtYHIBCfHXluQK7zsDMgvtXjYNiz\n"
	"peZRikYlwmu1K2YRTf7oLE2Ogw==\n"
	"-----END PRIVATE KEY-----\n";

template <class T>
T simulate( const T& in ) {
	BinaryWriter writer(AssumeVersion(currentProtocolVersion));
	writer << in;
	BinaryReader reader( writer.getData(), writer.getLength(), AssumeVersion(currentProtocolVersion) );
	T out;
	reader >> out;
	return out;
}

static void simInitTLS(Reference<TLSOptions> tlsOptions) {
	tlsOptions->set_cert_data( certBytes );
	tlsOptions->set_key_data( certBytes );
	tlsOptions->set_verify_peers(std::vector<std::string>(1, "Check.Valid=0"));
	tlsOptions->register_network();
}

ACTOR Future<Void> runBackup( Reference<ClusterConnectionFile> connFile ) {
	state std::vector<Future<Void>> agentFutures;

	while (g_simulator.backupAgents == ISimulator::WaitForType) {
		wait(delay(1.0));
	}

	if (g_simulator.backupAgents == ISimulator::BackupToFile) {
		Database cx = Database::createDatabase(connFile, -1);

		state FileBackupAgent fileAgent;
		state double backupPollDelay = 1.0 / CLIENT_KNOBS->BACKUP_AGGREGATE_POLL_RATE;
		agentFutures.push_back(fileAgent.run(cx, &backupPollDelay, CLIENT_KNOBS->SIM_BACKUP_TASKS_PER_AGENT));

		while (g_simulator.backupAgents == ISimulator::BackupToFile) {
			wait(delay(1.0));
		}

		for(auto it : agentFutures) {
			it.cancel();
		}
	}

	wait(Future<Void>(Never()));
	throw internal_error();
}

ACTOR Future<Void> runDr( Reference<ClusterConnectionFile> connFile ) {
	state std::vector<Future<Void>> agentFutures;

	while (g_simulator.drAgents == ISimulator::WaitForType) {
		wait(delay(1.0));
	}

	if (g_simulator.drAgents == ISimulator::BackupToDB) {
		Database cx = Database::createDatabase(connFile, -1);

		Reference<ClusterConnectionFile> extraFile(new ClusterConnectionFile(*g_simulator.extraDB));
		state Database extraDB = Database::createDatabase(extraFile, -1);

		TraceEvent("StartingDrAgents").detail("ConnFile", connFile->getConnectionString().toString()).detail("ExtraString", extraFile->getConnectionString().toString());

		state DatabaseBackupAgent dbAgent = DatabaseBackupAgent(cx);
		state DatabaseBackupAgent extraAgent = DatabaseBackupAgent(extraDB);

		state double dr1PollDelay = 1.0 / CLIENT_KNOBS->BACKUP_AGGREGATE_POLL_RATE;
		state double dr2PollDelay = 1.0 / CLIENT_KNOBS->BACKUP_AGGREGATE_POLL_RATE;

		agentFutures.push_back(extraAgent.run(cx, &dr1PollDelay, CLIENT_KNOBS->SIM_BACKUP_TASKS_PER_AGENT));
		agentFutures.push_back(dbAgent.run(extraDB, &dr2PollDelay, CLIENT_KNOBS->SIM_BACKUP_TASKS_PER_AGENT));

		while (g_simulator.drAgents == ISimulator::BackupToDB) {
			wait(delay(1.0));
		}

		TraceEvent("StoppingDrAgents");

		for(auto it : agentFutures) {
			it.cancel();
		}
	}

	wait(Future<Void>(Never()));
	throw internal_error();
}

// SOMEDAY: when a process can be rebooted in isolation from the other on that machine,
//  a loop{} will be needed around the waiting on simulatedFDBD(). For now this simply
//  takes care of house-keeping such as context switching and file closing.
ACTOR Future<ISimulator::KillType> simulatedFDBDRebooter(
		Reference<ClusterConnectionFile> connFile,
		uint32_t ip,
		bool sslEnabled,
		Reference<TLSOptions> tlsOptions,
		uint16_t port,
		LocalityData localities,
		ProcessClass processClass,
		std::string* dataFolder,
		std::string* coordFolder,
		std::string baseFolder,
		ClusterConnectionString connStr,
		bool useSeedFile,
		bool runBackupAgents)
{
	state ISimulator::ProcessInfo *simProcess = g_simulator.getCurrentProcess();
	state UID randomId = g_nondeterministic_random->randomUniqueID();
	state int cycles = 0;

	loop {
		auto waitTime = SERVER_KNOBS->MIN_REBOOT_TIME + (SERVER_KNOBS->MAX_REBOOT_TIME - SERVER_KNOBS->MIN_REBOOT_TIME) * g_random->random01();
		cycles ++;
		TraceEvent("SimulatedFDBDPreWait").detail("Cycles", cycles).detail("RandomId", randomId)
			.detail("Address", NetworkAddress(ip, port, true, false))
			.detailext("ZoneId", localities.zoneId())
			.detail("WaitTime", waitTime).detail("Port", port);

		wait( delay( waitTime ) );

		state ISimulator::ProcessInfo *process =  g_simulator.newProcess( "Server", ip, port, localities, processClass, dataFolder->c_str(), coordFolder->c_str() );
		wait( g_simulator.onProcess(process, TaskDefaultYield) );	// Now switch execution to the process on which we will run
		state Future<ISimulator::KillType> onShutdown = process->onShutdown();

		try {
			TraceEvent("SimulatedRebooterStarting").detail("Cycles", cycles).detail("RandomId", randomId)
				.detailext("ZoneId", localities.zoneId())
				.detailext("DataHall", localities.dataHallId())
				.detail("Address", process->address.toString())
				.detail("Excluded", process->excluded)
				.detail("UsingSSL", sslEnabled);
			TraceEvent("ProgramStart").detail("Cycles", cycles).detail("RandomId", randomId)
				.detail("SourceVersion", getHGVersion())
				.detail("Version", FDB_VT_VERSION)
				.detail("PackageName", FDB_VT_PACKAGE_NAME)
				.detail("DataFolder", *dataFolder)
				.detail("ConnectionString", connFile ? connFile->getConnectionString().toString() : "")
				.detailf("ActualTime", "%lld", DEBUG_DETERMINISM ? 0 : time(NULL))
				.detail("CommandLine", "fdbserver -r simulation")
				.detail("BuggifyEnabled", buggifyActivated)
				.detail("Simulated", true)
				.trackLatest("ProgramStart");

			try {
				//SOMEDAY: test lower memory limits, without making them too small and causing the database to stop making progress
				FlowTransport::createInstance(1);
				Sim2FileSystem::newFileSystem();
				if (sslEnabled) {
					tlsOptions->register_network();
				}
				NetworkAddress n(ip, port, true, sslEnabled);
				Future<Void> listen = FlowTransport::transport().bind( n, n );
				Future<Void> fd = fdbd( connFile, localities, processClass, *dataFolder, *coordFolder, 500e6, "", "");
				Future<Void> backup = runBackupAgents ? runBackup(connFile) : Future<Void>(Never());
				Future<Void> dr = runBackupAgents ? runDr(connFile) : Future<Void>(Never());

				wait(listen || fd || success(onShutdown) || backup || dr);
			} catch (Error& e) {
				// If in simulation, if we make it here with an error other than io_timeout but enASIOTimedOut is set then somewhere an io_timeout was converted to a different error.
				if(g_network->isSimulated() && e.code() != error_code_io_timeout && (bool)g_network->global(INetwork::enASIOTimedOut))
					TraceEvent(SevError, "IOTimeoutErrorSuppressed").detail("ErrorCode", e.code()).detail("RandomId", randomId).backtrace();

				if (onShutdown.isReady() && onShutdown.isError()) throw onShutdown.getError();
				if(e.code() != error_code_actor_cancelled)
					printf("SimulatedFDBDTerminated: %s\n", e.what());
				ASSERT( destructed || g_simulator.getCurrentProcess() == process ); // simulatedFDBD catch called on different process
				TraceEvent(e.code() == error_code_actor_cancelled || e.code() == error_code_file_not_found || destructed ? SevInfo : SevError, "SimulatedFDBDTerminated").error(e, true).detailext("ZoneId", localities.zoneId());
			}

			TraceEvent("SimulatedFDBDDone").detail("Cycles", cycles).detail("RandomId", randomId)
				.detail("Address", process->address)
				.detail("Excluded", process->excluded)
				.detailext("ZoneId", localities.zoneId())
				.detail("KillType", onShutdown.isReady() ? onShutdown.get() : ISimulator::None);

			if (!onShutdown.isReady())
				onShutdown = ISimulator::InjectFaults;
		} catch (Error& e) {
			TraceEvent(destructed ? SevInfo : SevError, "SimulatedFDBDRebooterError").error(e, true).detailext("ZoneId", localities.zoneId()).detail("RandomId", randomId);
			onShutdown = e;
		}

		ASSERT( destructed || g_simulator.getCurrentProcess() == process );

		if( !process->shutdownSignal.isSet() && !destructed ) {
			process->rebooting = true;
			process->shutdownSignal.send(ISimulator::None);
		}
		TraceEvent("SimulatedFDBDWait").detail("Cycles", cycles).detail("RandomId", randomId)
			.detail("Address", process->address)
			.detail("Excluded", process->excluded)
			.detail("Rebooting", process->rebooting)
			.detailext("ZoneId", localities.zoneId());
		wait( g_simulator.onProcess( simProcess ) );

		wait(delay(0.00001 + FLOW_KNOBS->MAX_BUGGIFIED_DELAY));  // One last chance for the process to clean up?

		g_simulator.destroyProcess( process );  // Leak memory here; the process may be used in other parts of the simulation

		auto shutdownResult = onShutdown.get();
		TraceEvent("SimulatedFDBDShutdown").detail("Cycles", cycles).detail("RandomId", randomId)
			.detail("Address", process->address)
			.detail("Excluded", process->excluded)
			.detailext("ZoneId", localities.zoneId())
			.detail("KillType", shutdownResult);

		if( shutdownResult < ISimulator::RebootProcessAndDelete ) {
			TraceEvent("SimulatedFDBDLowerReboot").detail("Cycles", cycles).detail("RandomId", randomId)
				.detail("Address", process->address)
				.detail("Excluded", process->excluded)
				.detailext("ZoneId", localities.zoneId())
				.detail("KillType", shutdownResult);
			return onShutdown.get();
		}

		if( onShutdown.get() == ISimulator::RebootProcessAndDelete ) {
			TraceEvent("SimulatedFDBDRebootAndDelete").detail("Cycles", cycles).detail("RandomId", randomId)
				.detail("Address", process->address)
				.detailext("ZoneId", localities.zoneId())
				.detail("KillType", shutdownResult);
			*coordFolder = joinPath(baseFolder, g_random->randomUniqueID().toString());
			*dataFolder = joinPath(baseFolder, g_random->randomUniqueID().toString());
			platform::createDirectory( *dataFolder );

			if(!useSeedFile) {
				writeFile(joinPath(*dataFolder, "fdb.cluster"), connStr.toString());
				connFile = Reference<ClusterConnectionFile>( new ClusterConnectionFile( joinPath( *dataFolder, "fdb.cluster" )));
			}
			else {
				connFile = Reference<ClusterConnectionFile>( new ClusterConnectionFile( joinPath( *dataFolder, "fdb.cluster" ), connStr.toString() ) );
			}
		}
		else {
			TraceEvent("SimulatedFDBDJustRepeat").detail("Cycles", cycles).detail("RandomId", randomId)
				.detail("Address", process->address)
				.detailext("ZoneId", localities.zoneId())
				.detail("KillType", shutdownResult);
		}
	}
}

template<>
std::string describe(bool const& val) {
	return val ? "true" : "false";
}

template<>
std::string describe(int const& val) {
	return format("%d", val);
}

// Since a datacenter kill is considered to be the same as killing a machine, files cannot be swapped across datacenters
std::map< Optional<Standalone<StringRef>>, std::vector< std::vector< std::string > > > availableFolders;
// process count is no longer needed because it is now the length of the vector of ip's, because it was one ip per process
ACTOR Future<Void> simulatedMachine(
		ClusterConnectionString connStr,
		std::vector<uint32_t> ips,
		bool sslEnabled,
		Reference<TLSOptions> tlsOptions,
		LocalityData localities,
		ProcessClass processClass,
		std::string baseFolder,
		bool restarting,
		bool useSeedFile,
		bool runBackupAgents)
{
	state int bootCount = 0;
	state std::vector<std::string> myFolders;
	state std::vector<std::string> coordFolders;
	state UID randomId = g_nondeterministic_random->randomUniqueID();

	try {
		CSimpleIni ini;
		ini.SetUnicode();
		ini.LoadFile(joinPath(baseFolder, "restartInfo.ini").c_str());

		for (int i = 0; i < ips.size(); i++) {
			if (restarting) {
				myFolders.push_back( ini.GetValue(printable(localities.zoneId()).c_str(), format("%d", i).c_str(), joinPath(baseFolder, g_random->randomUniqueID().toString()).c_str()) );

				if(i == 0) {
					std::string coordinationFolder = ini.GetValue(printable(localities.zoneId()).c_str(), "coordinationFolder", "");
					if(!coordinationFolder.size())
						coordinationFolder = ini.GetValue(printable(localities.zoneId()).c_str(), format("c%d", i).c_str(), joinPath(baseFolder, g_random->randomUniqueID().toString()).c_str());
					coordFolders.push_back(coordinationFolder);
				} else {
					coordFolders.push_back( ini.GetValue(printable(localities.zoneId()).c_str(), format("c%d", i).c_str(), joinPath(baseFolder, g_random->randomUniqueID().toString()).c_str()) );
				}
			}
			else {
				coordFolders.push_back( joinPath(baseFolder, g_random->randomUniqueID().toString()) );
				std::string thisFolder = g_random->randomUniqueID().toString();
				myFolders.push_back( joinPath(baseFolder, thisFolder ) );
				platform::createDirectory( myFolders[i] );

				if (!useSeedFile)
					writeFile(joinPath(myFolders[i], "fdb.cluster"), connStr.toString());
			}
		}

		loop {
			state std::vector< Future<ISimulator::KillType> > processes;
			for( int i = 0; i < ips.size(); i++ ) {
				std::string path = joinPath(myFolders[i], "fdb.cluster");
				Reference<ClusterConnectionFile> clusterFile(useSeedFile ? new ClusterConnectionFile(path, connStr.toString()) : new ClusterConnectionFile(path));
				processes.push_back(simulatedFDBDRebooter(clusterFile, ips[i], sslEnabled, tlsOptions, i + 1, localities, processClass, &myFolders[i], &coordFolders[i], baseFolder, connStr, useSeedFile, runBackupAgents));
				TraceEvent("SimulatedMachineProcess", randomId).detail("Address", NetworkAddress(ips[i], i+1, true, false)).detailext("ZoneId", localities.zoneId()).detailext("DataHall", localities.dataHallId()).detail("Folder", myFolders[i]);
			}

			TEST( bootCount >= 1 ); // Simulated machine rebooted
			TEST( bootCount >= 2 ); // Simulated machine rebooted twice
			TEST( bootCount >= 3 ); // Simulated machine rebooted three times
			++bootCount;

			TraceEvent("SimulatedMachineStart", randomId)
				.detail("Folder0", myFolders[0])
				.detail("CFolder0", coordFolders[0])
				.detail("MachineIPs", toIPVectorString(ips))
				.detail("SSL", sslEnabled)
				.detail("Processes", processes.size())
				.detail("BootCount", bootCount)
				.detail("ProcessClass", processClass.toString())
				.detail("Restarting", restarting)
				.detail("UseSeedFile", useSeedFile)
				.detailext("ZoneId", localities.zoneId())
				.detailext("DataHall", localities.dataHallId())
				.detail("Locality", localities.toString());

			wait( waitForAll( processes ) );

			TraceEvent("SimulatedMachineRebootStart", randomId)
				.detail("Folder0", myFolders[0])
				.detail("CFolder0", coordFolders[0])
				.detail("MachineIPs", toIPVectorString(ips))
				.detailext("ZoneId", localities.zoneId())
				.detailext("DataHall", localities.dataHallId());

			//Kill all open files, which may cause them to write invalid data.
			auto& machineCache = g_simulator.getMachineById(localities.zoneId())->openFiles;

			//Copy the file pointers to a vector because the map may be modified while we are killing files
			std::vector<AsyncFileNonDurable*> files;
			for(auto fileItr = machineCache.begin(); fileItr != machineCache.end(); ++fileItr) {
				ASSERT( fileItr->second.isReady() );
				files.push_back( (AsyncFileNonDurable*)fileItr->second.get().getPtr() );
			}

			std::vector<Future<Void>> killFutures;
			for(auto fileItr = files.begin(); fileItr != files.end(); ++fileItr)
				killFutures.push_back((*fileItr)->kill());

			wait( waitForAll( killFutures ) );

			state std::set<std::string> filenames;
			state std::string closingStr;
			auto& machineCache = g_simulator.getMachineById(localities.zoneId())->openFiles;
			for( auto it : machineCache ) {
				filenames.insert( it.first );
				closingStr += it.first + ", ";
				ASSERT( it.second.isReady() && !it.second.isError() );
			}

			for( auto it : g_simulator.getMachineById(localities.zoneId())->deletingFiles ) {
				filenames.insert( it );
				closingStr += it + ", ";
			}

			TraceEvent("SimulatedMachineRebootAfterKills", randomId)
				.detail("Folder0", myFolders[0])
				.detail("CFolder0", coordFolders[0])
				.detail("MachineIPs", toIPVectorString(ips))
				.detail("Closing", closingStr)
				.detailext("ZoneId", localities.zoneId())
				.detailext("DataHall", localities.dataHallId());

			ISimulator::MachineInfo* machine = g_simulator.getMachineById(localities.zoneId());
			machine->closingFiles = filenames;
			g_simulator.getMachineById(localities.zoneId())->openFiles.clear();

			// During a reboot:
			//   The process is expected to close all files and be inactive in zero time, but not necessarily
			//   without delay(0)-equivalents, so delay(0) a few times waiting for it to achieve that goal.
			// After an injected fault:
			//   The process is expected to shut down eventually, but not necessarily instantly.  Wait up to 60 seconds.
			state int shutdownDelayCount = 0;
			state double backoff = 0;
			loop {
				auto& machineCache = g_simulator.getMachineById(localities.zoneId())->closingFiles;

				if( !machineCache.empty() ) {
					std::string openFiles;
					int i = 0;
					for( auto it = machineCache.begin(); it != machineCache.end() && i < 5; ++it ) {
						openFiles += *it + ", ";
						i++;
					}
					TraceEvent("MachineFilesOpen", randomId).detail("PAddr", toIPVectorString(ips)).detail("OpenFiles", openFiles);
				} else
					break;

				if( shutdownDelayCount++ >= 50 ) {  // Worker doesn't shut down instantly on reboot
					TraceEvent(SevError, "SimulatedFDBDFilesCheck", randomId)
						.detail("PAddrs", toIPVectorString(ips))
						.detailext("ZoneId", localities.zoneId())
						.detailext("DataHall", localities.dataHallId());
					ASSERT( false );
				}

				wait( delay( backoff ) );
				backoff = std::min( backoff + 1.0, 6.0 );
			}

			TraceEvent("SimulatedFDBDFilesClosed", randomId)
				.detail("Address", toIPVectorString(ips))
				.detailext("ZoneId", localities.zoneId())
				.detailext("DataHall", localities.dataHallId());

			g_simulator.destroyMachine(localities.zoneId());

			// SOMEDAY: when processes can be rebooted, this check will be needed
			//ASSERT( this machine is rebooting );

			// Since processes can end with different codes, take the highest (least severe) to detmine what to do
			state ISimulator::KillType killType = processes[0].get();
			for( int i = 1; i < ips.size(); i++ )
				killType = std::max( processes[i].get(), killType );

			TEST( true ); // Simulated machine has been rebooted

			state bool swap = killType == ISimulator::Reboot && BUGGIFY_WITH_PROB(0.75) && g_simulator.canSwapToMachine( localities.zoneId() );
			if( swap )
				availableFolders[localities.dcId()].push_back( myFolders );

			auto rebootTime = g_random->random01() * MACHINE_REBOOT_TIME;

			TraceEvent("SimulatedMachineShutdown", randomId)
				.detail("Swap", swap)
				.detail("KillType", killType)
				.detail("RebootTime", rebootTime)
				.detailext("ZoneId", localities.zoneId())
				.detailext("DataHall", localities.dataHallId())
				.detail("MachineIPs", toIPVectorString(ips));

			wait( delay( rebootTime ) );

			if( swap ) {
				auto& avail = availableFolders[localities.dcId()];
				int i = g_random->randomInt(0, avail.size());
				if( i != avail.size() - 1 )
					std::swap( avail[i], avail.back() );
				auto toRebootFrom = avail.back();
				avail.pop_back();

				if( myFolders != toRebootFrom ) {
					TEST( true ); // Simulated machine swapped data folders
					TraceEvent("SimulatedMachineFolderSwap", randomId)
						.detail("OldFolder0", myFolders[0]).detail("NewFolder0", toRebootFrom[0])
						.detail("MachineIPs", toIPVectorString(ips));
				}
				myFolders = toRebootFrom;
				if(!useSeedFile) {
					for(auto f : toRebootFrom) {
						if(!fileExists(joinPath(f, "fdb.cluster"))) {
							writeFile(joinPath(f, "fdb.cluster"), connStr.toString());
						}
					}
				}
			} else if( killType == ISimulator::RebootAndDelete ) {
				for( int i = 0; i < ips.size(); i++ ) {
					coordFolders[i] = joinPath(baseFolder, g_random->randomUniqueID().toString());
					myFolders[i] = joinPath(baseFolder, g_random->randomUniqueID().toString());
					platform::createDirectory( myFolders[i] );

					if(!useSeedFile) {
						writeFile(joinPath(myFolders[i], "fdb.cluster"), connStr.toString());
					}
				}

				TEST( true ); // Simulated machine rebooted with data loss
			}

			//this machine is rebooting = false;
		}
	} catch( Error &e ) {
		g_simulator.getMachineById(localities.zoneId())->openFiles.clear();
		throw;
	}
}

#include "fdbclient/MonitorLeader.h"

ACTOR Future<Void> restartSimulatedSystem(
		vector<Future<Void>> *systemActors, std::string baseFolder, int* pTesterCount,
		Optional<ClusterConnectionString> *pConnString, Standalone<StringRef> *pStartingConfiguration, Reference<TLSOptions> tlsOptions, int extraDB) {
	CSimpleIni ini;
	ini.SetUnicode();
	ini.LoadFile(joinPath(baseFolder, "restartInfo.ini").c_str());

	// allows multiple ipAddr entries
	ini.SetMultiKey();

	try {
		int machineCount = atoi(ini.GetValue("META", "machineCount"));
		int processesPerMachine = atoi(ini.GetValue("META", "processesPerMachine"));
		int desiredCoordinators = atoi(ini.GetValue("META", "desiredCoordinators"));
		int testerCount = atoi(ini.GetValue("META", "testerCount"));
		bool enableExtraDB = (extraDB == 3);
		ClusterConnectionString conn(ini.GetValue("META", "connectionString"));
		if (enableExtraDB) {
			g_simulator.extraDB = new ClusterConnectionString(ini.GetValue("META", "connectionString"));
		}
		*pConnString = conn;
		*pTesterCount = testerCount;
		bool usingSSL = conn.toString().find(":tls") != std::string::npos;
		int useSeedForMachine = g_random->randomInt(0, machineCount);
		std::vector<std::string> dcIds;
		for( int i = 0; i < machineCount; i++) {
			Optional<Standalone<StringRef>> dcUID;
			std::string zoneIdString = ini.GetValue("META", format("%d", i).c_str());
			Standalone<StringRef> zoneId = StringRef(zoneIdString);
			std::string	dcUIDini = ini.GetValue(zoneIdString.c_str(), "dcUID");
			
			if (!dcUIDini.empty()) {
				dcUID = StringRef(dcUIDini);
			}
			ProcessClass processClass = ProcessClass((ProcessClass::ClassType)atoi(ini.GetValue(zoneIdString.c_str(), "mClass")), ProcessClass::CommandLineSource);
			if(processClass != ProcessClass::TesterClass) {
				dcIds.push_back(dcUIDini);
			}

			std::vector<uint32_t> ipAddrs;
			int processes = atoi(ini.GetValue(zoneIdString.c_str(), "processes"));

			auto ip = ini.GetValue(zoneIdString.c_str(), "ipAddr");

			if( ip == NULL ) {
				for (int i = 0; i < processes; i++){
					ipAddrs.push_back(strtoul(ini.GetValue(zoneIdString.c_str(), format("ipAddr%d", i).c_str()), NULL, 10));
				}
			}
			else {
				// old way
				ipAddrs.push_back(strtoul(ip, NULL, 10));
				for (int i = 1; i < processes; i++){
					ipAddrs.push_back(ipAddrs.back() + 1);
				}
			}

			LocalityData	localities(Optional<Standalone<StringRef>>(), zoneId, zoneId, dcUID);
			localities.set(LiteralStringRef("data_hall"), dcUID);

			// SOMEDAY: parse backup agent from test file
			systemActors->push_back( reportErrors( simulatedMachine(
				conn, ipAddrs, usingSSL, tlsOptions, localities, processClass, baseFolder, true, i == useSeedForMachine, enableExtraDB ),
				processClass == ProcessClass::TesterClass ? "SimulatedTesterMachine" : "SimulatedMachine") );
		}

		g_simulator.desiredCoordinators = desiredCoordinators;
		g_simulator.processesPerMachine = processesPerMachine;

		uniquify(dcIds);
		if(!BUGGIFY && dcIds.size() == 2 && dcIds[0] != "" && dcIds[1] != "") {
			StatusObject primaryObj;
			StatusObject primaryDcObj;
			primaryDcObj["id"] = dcIds[0];
			primaryDcObj["priority"] = 2;
			StatusArray primaryDcArr;
			primaryDcArr.push_back(primaryDcObj);

			StatusObject remoteObj;
			StatusObject remoteDcObj;
			remoteDcObj["id"] = dcIds[1];
			remoteDcObj["priority"] = 1;
			StatusArray remoteDcArr;
			remoteDcArr.push_back(remoteDcObj);

			primaryObj["datacenters"] = primaryDcArr;
			remoteObj["datacenters"] = remoteDcArr;

			StatusArray regionArr;
			regionArr.push_back(primaryObj);
			regionArr.push_back(remoteObj);

			*pStartingConfiguration = "single usable_regions=2 regions=" + json_spirit::write_string(json_spirit::mValue(regionArr), json_spirit::Output_options::none);
		}
	}
	catch (Error& e) {
		TraceEvent(SevError, "RestartSimulationError").error(e);
	}

	TraceEvent("RestartSimulatorSettings")
		.detail("DesiredCoordinators", g_simulator.desiredCoordinators)
		.detail("ProcessesPerMachine", g_simulator.processesPerMachine);

	wait(delay(1.0));

	return Void();
}

struct SimulationConfig {
	explicit SimulationConfig(int extraDB, int minimumReplication, int minimumRegions);
	int extraDB;

	DatabaseConfiguration db;

	void set_config(std::string config);

	// Simulation layout
	int datacenters;
	int machine_count;  // Total, not per DC.
	int processes_per_machine;
	int coordinators;
private:
	void generateNormalConfig(int minimumReplication, int minimumRegions);
};

SimulationConfig::SimulationConfig(int extraDB, int minimumReplication, int minimumRegions) : extraDB(extraDB) {
	generateNormalConfig(minimumReplication, minimumRegions);
}

void SimulationConfig::set_config(std::string config) {
	// The only mechanism we have for turning "single" into what single means
	// is buildConfiguration()... :/
	std::map<std::string, std::string> hack_map;
	ASSERT( buildConfiguration(config, hack_map) );
	for(auto kv : hack_map) db.set( kv.first, kv.second );
}

StringRef StringRefOf(const char* s) {
  return StringRef((uint8_t*)s, strlen(s));
}

void SimulationConfig::generateNormalConfig(int minimumReplication, int minimumRegions) {
	set_config("new");
	const bool simple = false;  // Set true to simplify simulation configs for easier debugging
	bool generateFearless = simple ? false : (minimumRegions > 1 || g_random->random01() < 0.5);
	datacenters = simple ? 1 : ( generateFearless ? ( minimumReplication > 0 || g_random->random01() < 0.5 ? 4 : 6 ) : g_random->randomInt( 1, 4 ) );
	if (g_random->random01() < 0.25) db.desiredTLogCount = g_random->randomInt(1,7);
	if (g_random->random01() < 0.25) db.masterProxyCount = g_random->randomInt(1,7);
	if (g_random->random01() < 0.25) db.resolverCount = g_random->randomInt(1,7);
	if (g_random->random01() < 0.5) {
		set_config("ssd");
	} else {
		set_config("memory");
	}
	if(simple) {
		db.desiredTLogCount = 1;
		db.masterProxyCount = 1;
		db.resolverCount = 1;
	}

	int replication_type = simple ? 1 : ( std::max(minimumReplication, datacenters > 4 ? g_random->randomInt(1,3) : std::min(g_random->randomInt(0,6), 3)) );
	switch (replication_type) {
	case 0: {
		TEST( true );  // Simulated cluster using custom redundancy mode
		int storage_servers = g_random->randomInt(1, generateFearless ? 4 : 5);
		//FIXME: log replicas must be more than storage replicas because otherwise better master exists will not recognize it needs to change dcs
		int replication_factor = g_random->randomInt(storage_servers, generateFearless ? 4 : 5);
		int anti_quorum = g_random->randomInt(0, replication_factor);
		// Go through buildConfiguration, as it sets tLogPolicy/storagePolicy.
		set_config(format("storage_replicas:=%d log_replicas:=%d log_anti_quorum:=%d "
		                  "replica_datacenters:=1 min_replica_datacenters:=1",
		                  storage_servers, replication_factor, anti_quorum));
		break;
	}
	case 1: {
		TEST( true );  // Simulated cluster running in single redundancy mode
		set_config("single");
		break;
	}
	case 2: {
		TEST( true );  // Simulated cluster running in double redundancy mode
		set_config("double");
		break;
	}
	case 3: {
		if( datacenters <= 2 || generateFearless ) {
			TEST( true );  // Simulated cluster running in triple redundancy mode
			set_config("triple");
		}
		else if( datacenters == 3 ) {
			TEST( true );  // Simulated cluster running in 3 data-hall mode
			set_config("three_data_hall");
		}
		else {
			ASSERT( false );
		}
		break;
	}
	default:
		ASSERT(false);  // Programmer forgot to adjust cases.
	}

	if(generateFearless || (datacenters == 2 && g_random->random01() < 0.5)) {
		//The kill region workload relies on the fact that all "0", "2", and "4" are all of the possible primary dcids.
		StatusObject primaryObj;
		StatusObject primaryDcObj;
		primaryDcObj["id"] = "0";
		primaryDcObj["priority"] = 2;
		StatusArray primaryDcArr;
		primaryDcArr.push_back(primaryDcObj);

		StatusObject remoteObj;
		StatusObject remoteDcObj;
		remoteDcObj["id"] = "1";
		remoteDcObj["priority"] = 1;
		StatusArray remoteDcArr;
		remoteDcArr.push_back(remoteDcObj);

		bool needsRemote = generateFearless;
		if(generateFearless) {
			StatusObject primarySatelliteObj;
			primarySatelliteObj["id"] = "2";
			primarySatelliteObj["priority"] = 1;
			primarySatelliteObj["satellite"] = 1;
			primaryDcArr.push_back(primarySatelliteObj);

			StatusObject remoteSatelliteObj;
			remoteSatelliteObj["id"] = "3";
			remoteSatelliteObj["priority"] = 1;
			remoteSatelliteObj["satellite"] = 1;
			remoteDcArr.push_back(remoteSatelliteObj);

			if(datacenters > 4) {
				StatusObject primarySatelliteObjB;
				primarySatelliteObjB["id"] = "4";
				primarySatelliteObjB["priority"] = 1;
				primarySatelliteObjB["satellite"] = 1;
				primaryDcArr.push_back(primarySatelliteObjB);

				StatusObject remoteSatelliteObjB;
				remoteSatelliteObjB["id"] = "5";
				remoteSatelliteObjB["priority"] = 1;
				remoteSatelliteObjB["satellite"] = 1;
				remoteDcArr.push_back(remoteSatelliteObjB);
			}

			if(datacenters > 4) {
				//FIXME: we cannot use one satellite replication with more than one satellite per region because canKillProcesses does not respect usable_dcs
				int satellite_replication_type = g_random->randomInt(0,3);
				switch (satellite_replication_type) {
				case 0: {
					TEST( true );  // Simulated cluster using no satellite redundancy mode
					break;
				}
				case 1: {
					TEST( true );  // Simulated cluster using two satellite fast redundancy mode
					primaryObj["satellite_redundancy_mode"] = "two_satellite_fast";
					remoteObj["satellite_redundancy_mode"] = "two_satellite_fast";
					break;
				}
				case 2: {
					TEST( true );  // Simulated cluster using two satellite safe redundancy mode
					primaryObj["satellite_redundancy_mode"] = "two_satellite_safe";
					remoteObj["satellite_redundancy_mode"] = "two_satellite_safe";
					break;
				}
				default:
					ASSERT(false);  // Programmer forgot to adjust cases.
				}
			} else {
				int satellite_replication_type = g_random->randomInt(0,5);
				switch (satellite_replication_type) {
				case 0: {
					//FIXME: implement
					TEST( true );  // Simulated cluster using custom satellite redundancy mode
					break;
				}
				case 1: {
					TEST( true );  // Simulated cluster using no satellite redundancy mode
					break;
				}
				case 2: {
					TEST( true );  // Simulated cluster using single satellite redundancy mode
					primaryObj["satellite_redundancy_mode"] = "one_satellite_single";
					remoteObj["satellite_redundancy_mode"] = "one_satellite_single";
					break;
				}
				case 3: {
					TEST( true );  // Simulated cluster using double satellite redundancy mode
					primaryObj["satellite_redundancy_mode"] = "one_satellite_double";
					remoteObj["satellite_redundancy_mode"] = "one_satellite_double";
					break;
				}
				case 4: {
					TEST( true );  // Simulated cluster using triple satellite redundancy mode
					primaryObj["satellite_redundancy_mode"] = "one_satellite_triple";
					remoteObj["satellite_redundancy_mode"] = "one_satellite_triple";
					break;
				}
				default:
					ASSERT(false);  // Programmer forgot to adjust cases.
				}
			}

			if (g_random->random01() < 0.25) {
				int logs = g_random->randomInt(1,7);
				primaryObj["satellite_logs"] = logs;
				remoteObj["satellite_logs"] = logs;
			}

			//We cannot run with a remote DC when MAX_READ_TRANSACTION_LIFE_VERSIONS is too small, because the log routers will not be able to keep up.
			if (minimumRegions <= 1 && (g_random->random01() < 0.25 || SERVER_KNOBS->MAX_READ_TRANSACTION_LIFE_VERSIONS < SERVER_KNOBS->VERSIONS_PER_SECOND)) {
				TEST( true );  // Simulated cluster using one region
				needsRemote = false;
			} else {
				TEST( true );  // Simulated cluster using two regions
				db.usableRegions = 2;
			}

			int remote_replication_type = g_random->randomInt(0, datacenters > 4 ? 4 : 5);
			switch (remote_replication_type) {
			case 0: {
				//FIXME: implement
				TEST( true );  // Simulated cluster using custom remote redundancy mode
				break;
			}
			case 1: {
				TEST( true );  // Simulated cluster using default remote redundancy mode
				break;
			}
			case 2: {
				TEST( true );  // Simulated cluster using single remote redundancy mode
				set_config("remote_single");
				break;
			}
			case 3: {
				TEST( true );  // Simulated cluster using double remote redundancy mode
				set_config("remote_double");
				break;
			}
			case 4: {
				TEST( true );  // Simulated cluster using triple remote redundancy mode
				set_config("remote_triple");
				break;
			}
			default:
				ASSERT(false);  // Programmer forgot to adjust cases.
			}

			if (g_random->random01() < 0.25) db.desiredLogRouterCount = g_random->randomInt(1,7);
			if (g_random->random01() < 0.25) db.remoteDesiredTLogCount = g_random->randomInt(1,7);
		}

		primaryObj["datacenters"] = primaryDcArr;
		remoteObj["datacenters"] = remoteDcArr;

		StatusArray regionArr;
		regionArr.push_back(primaryObj);
		if(needsRemote || g_random->random01() < 0.5) {
			regionArr.push_back(remoteObj);
		}

		set_config("regions=" + json_spirit::write_string(json_spirit::mValue(regionArr), json_spirit::Output_options::none));

		if(needsRemote) {
			g_simulator.originalRegions = "regions=" + json_spirit::write_string(json_spirit::mValue(regionArr), json_spirit::Output_options::none);

			StatusArray disablePrimary = regionArr;
			disablePrimary[0].get_obj()["datacenters"].get_array()[0].get_obj()["priority"] = -1;
			g_simulator.disablePrimary = "regions=" + json_spirit::write_string(json_spirit::mValue(disablePrimary), json_spirit::Output_options::none);

			StatusArray disableRemote = regionArr;
			disableRemote[1].get_obj()["datacenters"].get_array()[0].get_obj()["priority"] = -1;
			g_simulator.disableRemote = "regions=" + json_spirit::write_string(json_spirit::mValue(disableRemote), json_spirit::Output_options::none);
		}
	}

	if(generateFearless && minimumReplication > 1) {
		//low latency tests in fearless configurations need 4 machines per datacenter (3 for triple replication, 1 that is down during failures).
		machine_count = 16;
	} else if(generateFearless) {
		machine_count = 12;
	} else if(db.tLogPolicy && db.tLogPolicy->info() == "data_hall^2 x zoneid^2 x 1") {
		machine_count = 9;
	} else {
		//datacenters+2 so that the configure database workload can configure into three_data_hall
		machine_count = std::max(datacenters+2, ((db.minDatacentersRequired() > 0) ? datacenters : 1) * std::max(3, db.minMachinesRequiredPerDatacenter()));
		machine_count = g_random->randomInt( machine_count, std::max(machine_count+1, extraDB ? 6 : 10) );
	}

	//because we protect a majority of coordinators from being killed, it is better to run with low numbers of coordinators to prevent too many processes from being protected
	coordinators = ( minimumRegions <= 1 && BUGGIFY ) ? g_random->randomInt(1, machine_count+1) : 1;

	if(minimumReplication > 1 && datacenters == 3) {
		//low latency tests in 3 data hall mode need 2 other data centers with 2 machines each to avoid waiting for logs to recover.
		machine_count = std::max( machine_count, 6);
		coordinators = 3;
	}

	if(generateFearless) {
		processes_per_machine = 1;
	} else {
		processes_per_machine = g_random->randomInt(1, (extraDB ? 14 : 28)/machine_count + 2 );
	}
}

void setupSimulatedSystem( vector<Future<Void>> *systemActors, std::string baseFolder,
                           int* pTesterCount, Optional<ClusterConnectionString> *pConnString,
                           Standalone<StringRef> *pStartingConfiguration, int extraDB, int minimumReplication, int minimumRegions, Reference<TLSOptions> tlsOptions)
{
	// SOMEDAY: this does not test multi-interface configurations
	SimulationConfig simconfig(extraDB, minimumReplication, minimumRegions);
	StatusObject startingConfigJSON = simconfig.db.toJSON(true);
	std::string startingConfigString = "new";
	for( auto kv : startingConfigJSON) {
		startingConfigString += " ";
		if( kv.second.type() == json_spirit::int_type ) {
			startingConfigString += kv.first + ":=" + format("%d", kv.second.get_int()); 
		} else if( kv.second.type() == json_spirit::str_type ) {
			startingConfigString += kv.second.get_str(); 
		} else if( kv.second.type() == json_spirit::array_type ) {
			startingConfigString += kv.first + "=" + json_spirit::write_string(json_spirit::mValue(kv.second.get_array()), json_spirit::Output_options::none); 
		} else {
			ASSERT(false);
		}
	}

	g_simulator.storagePolicy = simconfig.db.storagePolicy;
	g_simulator.tLogPolicy = simconfig.db.tLogPolicy;
	g_simulator.tLogWriteAntiQuorum = simconfig.db.tLogWriteAntiQuorum;
	g_simulator.remoteTLogPolicy = simconfig.db.getRemoteTLogPolicy();
	g_simulator.usableRegions = simconfig.db.usableRegions;

	if(simconfig.db.regions.size() > 0) {
		g_simulator.primaryDcId = simconfig.db.regions[0].dcId;
		g_simulator.hasSatelliteReplication = simconfig.db.regions[0].satelliteTLogReplicationFactor > 0;
		if(simconfig.db.regions[0].satelliteTLogUsableDcsFallback > 0) {
			g_simulator.satelliteTLogPolicyFallback = simconfig.db.regions[0].satelliteTLogPolicyFallback;
			g_simulator.satelliteTLogWriteAntiQuorumFallback = simconfig.db.regions[0].satelliteTLogWriteAntiQuorumFallback;
		} else {
			g_simulator.satelliteTLogPolicyFallback = simconfig.db.regions[0].satelliteTLogPolicy;
			g_simulator.satelliteTLogWriteAntiQuorumFallback = simconfig.db.regions[0].satelliteTLogWriteAntiQuorum;
		}
		g_simulator.satelliteTLogPolicy = simconfig.db.regions[0].satelliteTLogPolicy;
		g_simulator.satelliteTLogWriteAntiQuorum = simconfig.db.regions[0].satelliteTLogWriteAntiQuorum;

		for(auto s : simconfig.db.regions[0].satellites) {
			g_simulator.primarySatelliteDcIds.push_back(s.dcId);
		}
	} else {
		g_simulator.hasSatelliteReplication = false;
		g_simulator.satelliteTLogWriteAntiQuorum = 0;
	}

	if(simconfig.db.regions.size() == 2) {
		g_simulator.remoteDcId = simconfig.db.regions[1].dcId;
		ASSERT((!simconfig.db.regions[0].satelliteTLogPolicy && !simconfig.db.regions[1].satelliteTLogPolicy) || simconfig.db.regions[0].satelliteTLogPolicy->info() == simconfig.db.regions[1].satelliteTLogPolicy->info());

		for(auto s : simconfig.db.regions[1].satellites) {
			g_simulator.remoteSatelliteDcIds.push_back(s.dcId);
		}
	}

	if(g_simulator.usableRegions < 2 || !g_simulator.hasSatelliteReplication) {
		g_simulator.allowLogSetKills = false;
	}

	ASSERT(g_simulator.storagePolicy && g_simulator.tLogPolicy);
	ASSERT(!g_simulator.hasSatelliteReplication || g_simulator.satelliteTLogPolicy);
	TraceEvent("SimulatorConfig").detail("ConfigString", printable(StringRef(startingConfigString)));

	const int dataCenters = simconfig.datacenters;
	const int machineCount = simconfig.machine_count;
	const int coordinatorCount = simconfig.coordinators;
	const int processesPerMachine = simconfig.processes_per_machine;

	// half the time, when we have more than 4 machines that are not the first in their dataCenter, assign classes
	bool assignClasses = machineCount - dataCenters > 4 && g_random->random01() < 0.5;

	// Use SSL 5% of the time
	bool sslEnabled = g_random->random01() < 0.05 && tlsOptions->enabled();
	TEST( sslEnabled ); // SSL enabled
	TEST( !sslEnabled ); // SSL disabled

	vector<NetworkAddress> coordinatorAddresses;
	if(minimumRegions > 1) {
		//do not put coordinators in the primary region so that we can kill that region safely
		int nonPrimaryDcs = dataCenters/2;
		for( int dc = 1; dc < dataCenters; dc+=2 ) {
			int dcCoordinators = coordinatorCount / nonPrimaryDcs + ((dc-1)/2 < coordinatorCount%nonPrimaryDcs);
			for(int m = 0; m < dcCoordinators; m++) {
				uint32_t ip = 2<<24 | dc<<16 | 1<<8 | m;
				coordinatorAddresses.push_back(NetworkAddress(ip, 1, true, sslEnabled));
				TraceEvent("SelectedCoordinator").detail("Address", coordinatorAddresses.back());
			}
		}
	} else {
		for( int dc = 0; dc < dataCenters; dc++ ) {
			int dcCoordinators = coordinatorCount / dataCenters + (dc < coordinatorCount%dataCenters);

			for(int m = 0; m < dcCoordinators; m++) {
				uint32_t ip = 2<<24 | dc<<16 | 1<<8 | m;
				coordinatorAddresses.push_back(NetworkAddress(ip, 1, true, sslEnabled));
				TraceEvent("SelectedCoordinator").detail("Address", coordinatorAddresses.back());
			}
		}
	}

	g_random->randomShuffle(coordinatorAddresses);
	for(int i = 0; i < (coordinatorAddresses.size()/2)+1; i++) {
		TraceEvent("ProtectCoordinator").detail("Address", coordinatorAddresses[i]).detail("Coordinators", describe(coordinatorAddresses)).backtrace();
		g_simulator.protectedAddresses.insert(NetworkAddress(coordinatorAddresses[i].ip,coordinatorAddresses[i].port,true,false));
	}
	g_random->randomShuffle(coordinatorAddresses);

	ASSERT( coordinatorAddresses.size() == coordinatorCount );
	ClusterConnectionString conn(coordinatorAddresses, LiteralStringRef("TestCluster:0"));

	// If extraDB==0, leave g_simulator.extraDB as null because the test does not use DR.
	if(extraDB==1) {
		// The DR database can be either a new database or itself
		g_simulator.extraDB = new ClusterConnectionString(coordinatorAddresses, BUGGIFY ? LiteralStringRef("TestCluster:0") : LiteralStringRef("ExtraCluster:0"));
	} else if(extraDB==2) {
		// The DR database is a new database
		g_simulator.extraDB = new ClusterConnectionString(coordinatorAddresses, LiteralStringRef("ExtraCluster:0"));
	} else if(extraDB==3) {
		// The DR database is the same database
		g_simulator.extraDB = new ClusterConnectionString(coordinatorAddresses, LiteralStringRef("TestCluster:0"));
	}

	*pConnString = conn;

	TraceEvent("SimulatedConnectionString").detail("String", conn.toString()).detail("ConfigString", printable(StringRef(startingConfigString)));

	int assignedMachines = 0, nonVersatileMachines = 0;
	for( int dc = 0; dc < dataCenters; dc++ ) {
		//FIXME: test unset dcID
		Optional<Standalone<StringRef>> dcUID = StringRef(format("%d", dc));
		std::vector<UID> machineIdentities;
		int machines = machineCount / dataCenters + (dc < machineCount % dataCenters); // add remainder of machines to first datacenter
		int dcCoordinators = coordinatorCount / dataCenters + (dc < coordinatorCount%dataCenters);
		printf("Datacenter %d: %d/%d machines, %d/%d coordinators\n", dc, machines, machineCount, dcCoordinators, coordinatorCount);
		ASSERT( dcCoordinators <= machines );
		int useSeedForMachine = g_random->randomInt(0, machines);
		for( int machine = 0; machine < machines; machine++ ) {
			Standalone<StringRef> zoneId(g_random->randomUniqueID().toString());

			//Choose a machine class
			ProcessClass processClass = ProcessClass(ProcessClass::UnsetClass, ProcessClass::CommandLineSource);
			if(assignClasses) {
				if(assignedMachines < 4)
					processClass = ProcessClass((ProcessClass::ClassType) g_random->randomInt(0, 2), ProcessClass::CommandLineSource); //Unset or Storage
				else if(assignedMachines == 4 && !simconfig.db.regions.size())
					processClass = ProcessClass((ProcessClass::ClassType) (g_random->randomInt(0, 2) * ProcessClass::ResolutionClass), ProcessClass::CommandLineSource); //Unset or Resolution
				else
					processClass = ProcessClass((ProcessClass::ClassType) g_random->randomInt(0, 3), ProcessClass::CommandLineSource); //Unset, Storage, or Transaction
				if (processClass == ProcessClass::ResolutionClass)  // *can't* be assigned to other roles, even in an emergency
					nonVersatileMachines++;
			}

			std::vector<uint32_t> ips;
			for (int i = 0; i < processesPerMachine; i++){
				ips.push_back(2 << 24 | dc << 16 | g_random->randomInt(1, i+2) << 8 | machine);
			}
			// check the sslEnablementMap using only one ip(
			LocalityData	localities(Optional<Standalone<StringRef>>(), zoneId, zoneId, dcUID);
			localities.set(LiteralStringRef("data_hall"), dcUID);
			systemActors->push_back(reportErrors(simulatedMachine(conn, ips, sslEnabled, tlsOptions,
				localities, processClass, baseFolder, false, machine == useSeedForMachine, true ), "SimulatedMachine"));

			if (extraDB && g_simulator.extraDB->toString() != conn.toString()) {
				std::vector<uint32_t> extraIps;
				for (int i = 0; i < processesPerMachine; i++){
					extraIps.push_back(4 << 24 | dc << 16 | g_random->randomInt(1, i + 2) << 8 | machine);
				}

				Standalone<StringRef> newZoneId = Standalone<StringRef>(g_random->randomUniqueID().toString());
				LocalityData	localities(Optional<Standalone<StringRef>>(), newZoneId, newZoneId, dcUID);
				localities.set(LiteralStringRef("data_hall"), dcUID);
				systemActors->push_back(reportErrors(simulatedMachine(*g_simulator.extraDB, extraIps, sslEnabled, tlsOptions,
					localities,
					processClass, baseFolder, false, machine == useSeedForMachine, false ), "SimulatedMachine"));
			}

			assignedMachines++;
		}
	}

	g_simulator.desiredCoordinators = coordinatorCount;
	g_simulator.physicalDatacenters = dataCenters;
	g_simulator.processesPerMachine = processesPerMachine;

	TraceEvent("SetupSimulatorSettings")
		.detail("DesiredCoordinators", g_simulator.desiredCoordinators)
		.detail("PhysicalDatacenters", g_simulator.physicalDatacenters)
		.detail("ProcessesPerMachine", g_simulator.processesPerMachine);

	// SOMEDAY: add locality for testers to simulate network topology
	// FIXME: Start workers with tester class instead, at least sometimes run tests with the testers-only flag
	int testerCount = *pTesterCount = g_random->randomInt(4, 9);
	int useSeedForMachine = g_random->randomInt(0, testerCount);
	for(int i=0; i<testerCount; i++) {
		std::vector<uint32_t> ips;
		ips.push_back(0x03040301 + i);
		Standalone<StringRef> newZoneId = Standalone<StringRef>(g_random->randomUniqueID().toString());
		LocalityData	localities(Optional<Standalone<StringRef>>(), newZoneId, newZoneId, Optional<Standalone<StringRef>>());
		systemActors->push_back( reportErrors( simulatedMachine(
			conn, ips, sslEnabled, tlsOptions,
			localities, ProcessClass(ProcessClass::TesterClass, ProcessClass::CommandLineSource),
			baseFolder, false, i == useSeedForMachine, false ),
			"SimulatedTesterMachine") );
	}

	/*int testerCount = g_random->randomInt(4, 9);
	for(int i=0; i<testerCount; i++)
		g_simulator.asNewProcess("TestWorker", 0x03040301 + i, LocalityData(g_random->randomUniqueID().toString(), Optional<Standalone<StringRef>>()), [&] {
			vector<Future<Void>> v;

			Reference<AsyncVar<ClusterControllerFullInterface>> cc( new AsyncVar<ClusterControllerFullInterface> );
			Reference<AsyncVar<ClusterInterface>> ci( new AsyncVar<ClusterInterface> );
			v.push_back( monitorLeader( coordinators, cc ) );
			v.push_back( extractClusterInterface(cc,ci) );
			v.push_back( failureMonitorClient( ci ) );
			v.push_back( testerServer( cc ) );
			systemActors->push_back( waitForAll(v) );
		});*/


	*pStartingConfiguration = startingConfigString;

	// save some state that we only need when restarting the simulator.
	g_simulator.connectionString = conn.toString();
	g_simulator.testerCount = testerCount;

	TraceEvent("SimulatedClusterStarted")
		.detail("DataCenters", dataCenters)
		.detail("ServerMachineCount", machineCount)
		.detail("ProcessesPerServer", processesPerMachine)
		.detail("SSLEnabled", sslEnabled)
		.detail("ClassesAssigned", assignClasses)
		.detail("StartingConfiguration", pStartingConfiguration->toString());
}

void checkExtraDB(const char *testFile, int &extraDB, int &minimumReplication, int &minimumRegions) {
	std::ifstream ifs;
	ifs.open(testFile, std::ifstream::in);
	if (!ifs.good())
		return;

	std::string cline;

	while (ifs.good()) {
		getline(ifs, cline);
		std::string line = removeWhitespace(std::string(cline));
		if (!line.size() || line.find(';') == 0)
			continue;

		size_t found = line.find('=');
		if (found == std::string::npos)
			// hmmm, not good
			continue;
		std::string attrib = removeWhitespace(line.substr(0, found));
		std::string value = removeWhitespace(line.substr(found + 1));

		if (attrib == "extraDB") {
			sscanf( value.c_str(), "%d", &extraDB );
		}

		if (attrib == "minimumReplication") {
			sscanf( value.c_str(), "%d", &minimumReplication );
		}

		if (attrib == "minimumRegions") {
			sscanf( value.c_str(), "%d", &minimumRegions );
		}
	}

	ifs.close();
}

ACTOR void setupAndRun(std::string dataFolder, const char *testFile, bool rebooting, Reference<TLSOptions> tlsOptions ) {
	state vector<Future<Void>> systemActors;
	state Optional<ClusterConnectionString> connFile;
	state Standalone<StringRef> startingConfiguration;
	state int testerCount = 1;
	state int extraDB = 0;
	state int minimumReplication = 0;
	state int minimumRegions = 0;
	checkExtraDB(testFile, extraDB, minimumReplication, minimumRegions);

	wait( g_simulator.onProcess( g_simulator.newProcess(
			"TestSystem", 0x01010101, 1, LocalityData(Optional<Standalone<StringRef>>(), Standalone<StringRef>(g_random->randomUniqueID().toString()), Optional<Standalone<StringRef>>(), Optional<Standalone<StringRef>>()), ProcessClass(ProcessClass::TesterClass, ProcessClass::CommandLineSource), "", "" ), TaskDefaultYield ) );
	Sim2FileSystem::newFileSystem();
	FlowTransport::createInstance(1);
	if (tlsOptions->enabled()) {
		simInitTLS(tlsOptions);
	}

	TEST(true);  // Simulation start

	try {
		//systemActors.push_back( startSystemMonitor(dataFolder) );
		if (rebooting) {
<<<<<<< HEAD
			wait( timeoutError( restartSimulatedSystem( &systemActors, dataFolder, &testerCount, &connFile, tlsOptions, extraDB), 100.0 ) );
=======
			Void _ = wait( timeoutError( restartSimulatedSystem( &systemActors, dataFolder, &testerCount, &connFile, &startingConfiguration, tlsOptions, extraDB), 100.0 ) );
>>>>>>> ebac7008
		}
		else {
			g_expect_full_pointermap = 1;
			setupSimulatedSystem( &systemActors, dataFolder, &testerCount, &connFile, &startingConfiguration, extraDB, minimumReplication, minimumRegions, tlsOptions );
			wait( delay(1.0) ); // FIXME: WHY!!!  //wait for machines to boot
		}
		std::string clusterFileDir = joinPath( dataFolder, g_random->randomUniqueID().toString() );
		platform::createDirectory( clusterFileDir );
		writeFile(joinPath(clusterFileDir, "fdb.cluster"), connFile.get().toString());
		wait(timeoutError(runTests(Reference<ClusterConnectionFile>(new ClusterConnectionFile(joinPath(clusterFileDir, "fdb.cluster"))), TEST_TYPE_FROM_FILE, TEST_ON_TESTERS, testerCount, testFile, startingConfiguration), buggifyActivated ? 36000.0 : 5400.0));
	} catch (Error& e) {
		TraceEvent(SevError, "SetupAndRunError").error(e);
	}

	TraceEvent("SimulatedSystemDestruct");
	destructed = true;
	systemActors.clear();

	g_simulator.stop();
}<|MERGE_RESOLUTION|>--- conflicted
+++ resolved
@@ -1295,11 +1295,7 @@
 	try {
 		//systemActors.push_back( startSystemMonitor(dataFolder) );
 		if (rebooting) {
-<<<<<<< HEAD
-			wait( timeoutError( restartSimulatedSystem( &systemActors, dataFolder, &testerCount, &connFile, tlsOptions, extraDB), 100.0 ) );
-=======
-			Void _ = wait( timeoutError( restartSimulatedSystem( &systemActors, dataFolder, &testerCount, &connFile, &startingConfiguration, tlsOptions, extraDB), 100.0 ) );
->>>>>>> ebac7008
+			wait( timeoutError( restartSimulatedSystem( &systemActors, dataFolder, &testerCount, &connFile, &startingConfiguration, tlsOptions, extraDB), 100.0 ) );
 		}
 		else {
 			g_expect_full_pointermap = 1;
