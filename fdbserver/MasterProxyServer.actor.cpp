--- conflicted
+++ resolved
@@ -615,7 +615,7 @@
 
 	int batchOperations = 0;
 
-	Span span = Span("MP:commitBatch"_loc);
+	Span span;
 
 	int64_t batchBytes = 0;
 
@@ -695,7 +695,9 @@
 
     localBatchNumber(++pProxyCommitData->localCommitBatchesStarted), toCommit(pProxyCommitData->logSystem),
 
-    committed(trs.size()) {
+    committed(trs.size()),
+
+	span("MP:commitBatch"_loc) {
 
 	evaluateBatchSize();
 
@@ -887,24 +889,15 @@
 
 		for (int transactionIndex = 0; transactionIndex < self->resolution[0].stateMutations[versionIndex].size() && !self->forceRecovery; transactionIndex++) {
 			bool committed = true;
-<<<<<<< HEAD
-			for (int resolver = 0; resolver < resolution.size(); resolver++)
-				committed = committed && resolution[resolver].stateMutations[versionIndex][transactionIndex].committed;
-			if (committed)
-				applyMetadataMutations(SpanID(), self->dbgid, arena, resolution[0].stateMutations[versionIndex][transactionIndex].mutations, self->txnStateStore, nullptr, &forceRecovery, self->logSystem, 0, &self->vecBackupKeys, &self->keyInfo, &self->cacheInfo, self->firstProxy ? &self->uid_applyMutationsData : nullptr, self->commit, self->cx, &self->committedVersion, &self->storageCache, &self->tag_popped);
-
-			if( resolution[0].stateMutations[versionIndex][transactionIndex].mutations.size() && firstStateMutations ) {
-=======
 			for (int resolver = 0; resolver < self->resolution.size(); resolver++)
 				committed = committed && self->resolution[resolver].stateMutations[versionIndex][transactionIndex].committed;
 			if (committed) {
-				applyMetadataMutations(*self->pProxyCommitData, self->arena, self->pProxyCommitData->logSystem,
+				applyMetadataMutations(SpanID(), *self->pProxyCommitData, self->arena, self->pProxyCommitData->logSystem,
 				                       self->resolution[0].stateMutations[versionIndex][transactionIndex].mutations,
 				                       /* pToCommit= */ nullptr, self->forceRecovery,
 				                       /* popVersion= */ 0, /* initialCommit */ false);
 			}
 			if( self->resolution[0].stateMutations[versionIndex][transactionIndex].mutations.size() && self->firstStateMutations ) {
->>>>>>> 92fe6abb
 				ASSERT(committed);
 				self->firstStateMutations = false;
 				self->forceRecovery = false;
@@ -979,21 +972,12 @@
 	const auto& trs = self->trs;
 
 	int t;
-<<<<<<< HEAD
-	state int commitCount = 0;
-	for (t = 0; t < trs.size() && !forceRecovery; t++)
-	{
-		if (committed[t] == ConflictBatch::TransactionCommitted && (!locked || trs[t].isLockAware())) {
-			commitCount++;
-			applyMetadataMutations(trs[t].spanContext, self->dbgid, arena, trs[t].transaction.mutations, self->txnStateStore, &toCommit, &forceRecovery, self->logSystem, commitVersion+1, &self->vecBackupKeys, &self->keyInfo, &self->cacheInfo, self->firstProxy ? &self->uid_applyMutationsData : NULL, self->commit, self->cx, &self->committedVersion, &self->storageCache, &self->tag_popped);
-=======
 	for (t = 0; t < trs.size() && !self->forceRecovery; t++) {
 		if (self->committed[t] == ConflictBatch::TransactionCommitted && (!self->locked || trs[t].isLockAware())) {
 			self->commitCount++;
-			applyMetadataMutations(*pProxyCommitData, self->arena, pProxyCommitData->logSystem,
+			applyMetadataMutations(trs[t].spanContext, *pProxyCommitData, self->arena, pProxyCommitData->logSystem,
 			                       trs[t].transaction.mutations, &self->toCommit, self->forceRecovery,
 			                       self->commitVersion + 1, /* initialCommit= */ false);
->>>>>>> 92fe6abb
 		}
 		if(self->firstStateMutations) {
 			ASSERT(self->committed[t] == ConflictBatch::TransactionCommitted);
@@ -1031,23 +1015,6 @@
 	state ProxyCommitData* const pProxyCommitData = self->pProxyCommitData;
 	state std::vector<CommitTransactionRequest>& trs = self->trs;
 
-<<<<<<< HEAD
-	for (; transactionNum<trs.size(); transactionNum++) {
-		if (committed[transactionNum] == ConflictBatch::TransactionCommitted && (!locked || trs[transactionNum].isLockAware())) {
-			state int mutationNum = 0;
-			state VectorRef<MutationRef>* pMutations = &trs[transactionNum].transaction.mutations;
-
-			toCommit.addTransactionInfo(trs[transactionNum].spanContext, pMutations->size());
-
-			for (; mutationNum < pMutations->size(); mutationNum++) {
-				if(yieldBytes > SERVER_KNOBS->DESIRED_TOTAL_BYTES) {
-					yieldBytes = 0;
-					if(g_network->check_yield(TaskPriority::ProxyCommitYield1)) {
-						computeDuration += g_network->timer() - computeStart;
-						wait(delay(0, TaskPriority::ProxyCommitYield1));
-						computeStart = g_network->timer();
-					}
-=======
 	for (; self->transactionNum < trs.size(); self->transactionNum++) {
 		if (!(self->committed[self->transactionNum] == ConflictBatch::TransactionCommitted && (!self->locked || trs[self->transactionNum].isLockAware()))) {
 			continue;
@@ -1055,6 +1022,9 @@
 
 		state int mutationNum = 0;
 		state VectorRef<MutationRef>* pMutations = &trs[self->transactionNum].transaction.mutations;
+
+		self->toCommit.addTransactionInfo(trs[self->transactionNum].spanContext, pMutations->size());
+
 		for (; mutationNum < pMutations->size(); mutationNum++) {
 			if(self->yieldBytes > SERVER_KNOBS->DESIRED_TOTAL_BYTES) {
 				self->yieldBytes = 0;
@@ -1062,7 +1032,6 @@
 					self->computeDuration += g_network->timer() - self->computeStart;
 					wait(delay(0, TaskPriority::ProxyCommitYield1));
 					self->computeStart = g_network->timer();
->>>>>>> 92fe6abb
 				}
 			}
 
@@ -1086,22 +1055,12 @@
 					pProxyCommitData->singleKeyMutationEvent->log();
 				}
 
-<<<<<<< HEAD
-					DEBUG_MUTATION("ProxyCommit", commitVersion, m).detail("Dbgid", self->dbgid).detail("To", tags).detail("Mutation", m);
-					
-					toCommit.addTags(tags);
-					if(self->cacheInfo[m.param1]) {
-						toCommit.addTag(cacheTag);
-					}
-					toCommit.writeTypedMessage(m);
-=======
 				DEBUG_MUTATION("ProxyCommit", self->commitVersion, m).detail("Dbgid", pProxyCommitData->dbgid).detail("To", tags).detail("Mutation", m);
 				self->toCommit.addTags(tags);
 				if(pProxyCommitData->cacheInfo[m.param1]) {
 					self->toCommit.addTag(cacheTag);
->>>>>>> 92fe6abb
-				}
-				self->toCommit.addTypedMessage(m);
+				}
+				self->toCommit.writeTypedMessage(m);
 			}
 			else if (m.type == MutationRef::ClearRange) {
 				KeyRangeRef clearRange(KeyRangeRef(m.param1, m.param2));
@@ -1124,19 +1083,8 @@
 					}
 					DEBUG_MUTATION("ProxyCommit", self->commitVersion, m).detail("Dbgid", pProxyCommitData->dbgid).detail("To", allSources).detail("Mutation", m);
 
-<<<<<<< HEAD
-						toCommit.addTags(allSources);
-					}
-					if(self->needsCacheTag(clearRange)) {
-						toCommit.addTag(cacheTag);
-					}
-					toCommit.writeTypedMessage(m);
-				} else
-					UNREACHABLE();
-=======
 					self->toCommit.addTags(allSources);
 				}
->>>>>>> 92fe6abb
 
 				if(pProxyCommitData->needsCacheTag(clearRange)) {
 					self->toCommit.addTag(cacheTag);
@@ -1273,21 +1221,13 @@
 
 	// txnState (transaction subsystem state) tag: message extracted from log adapter
 	bool firstMessage = true;
-<<<<<<< HEAD
 	// TODO: Revisit this, not sure what Span to pass yet
-	toCommit.addTransactionInfo(SpanID(), msg.messages.size());
-	for(auto m : msg.messages) {
-=======
+	self->toCommit.addTransactionInfo(SpanID(), self->msg.messages.size());
 	for(auto m : self->msg.messages) {
->>>>>>> 92fe6abb
 		if(firstMessage) {
 			self->toCommit.addTxsTag();
 		}
-<<<<<<< HEAD
-		toCommit.writeMessage(StringRef(m.begin(), m.size()), !firstMessage);
-=======
-		self->toCommit.addMessage(StringRef(m.begin(), m.size()), !firstMessage);
->>>>>>> 92fe6abb
+		self->toCommit.writeMessage(StringRef(m.begin(), m.size()), !firstMessage);
 		firstMessage = false;
 	}
 
@@ -1300,15 +1240,9 @@
 	if ( self->prevVersion && self->commitVersion - self->prevVersion < SERVER_KNOBS->MAX_VERSIONS_IN_FLIGHT/2 )
 		debug_advanceMaxCommittedVersion(UID(), self->commitVersion);
 
-<<<<<<< HEAD
-	state double commitStartTime = now();
-	self->lastStartCommit = commitStartTime;
-	Future<Version> loggingComplete = self->logSystem->push( prevVersion, commitVersion, self->committedVersion.get(), self->minKnownCommittedVersion, toCommit, span.context, debugID );
-=======
 	self->commitStartTime = now();
 	pProxyCommitData->lastStartCommit = self->commitStartTime;
-	self->loggingComplete = pProxyCommitData->logSystem->push( self->prevVersion, self->commitVersion, pProxyCommitData->committedVersion.get(), pProxyCommitData->minKnownCommittedVersion, self->toCommit, self->debugID );
->>>>>>> 92fe6abb
+	self->loggingComplete = pProxyCommitData->logSystem->push( self->prevVersion, self->commitVersion, pProxyCommitData->committedVersion.get(), pProxyCommitData->minKnownCommittedVersion, self->toCommit, self->span.context, self->debugID );
 
 	if (!self->forceRecovery) {
 		ASSERT(pProxyCommitData->latestLocalCommitBatchLogging.get() == self->localBatchNumber-1);
@@ -2357,13 +2291,9 @@
 
 						Arena arena;
 						bool confChanges;
-<<<<<<< HEAD
-						applyMetadataMutations(SpanID(), commitData.dbgid, arena, mutations, commitData.txnStateStore, nullptr, &confChanges, Reference<ILogSystem>(), 0, &commitData.vecBackupKeys, &commitData.keyInfo, &commitData.cacheInfo, commitData.firstProxy ? &commitData.uid_applyMutationsData : nullptr, commitData.commit, commitData.cx, &commitData.committedVersion, &commitData.storageCache, &commitData.tag_popped, true);
-=======
-						applyMetadataMutations(commitData, arena, Reference<ILogSystem>(), mutations,
+						applyMetadataMutations(SpanID(), commitData, arena, Reference<ILogSystem>(), mutations,
 						                       /* pToCommit= */ nullptr, confChanges,
 						                       /* popVersion= */ 0, /* initialCommit= */ true);
->>>>>>> 92fe6abb
 					}
 
 					auto lockedKey = commitData.txnStateStore->readValue(databaseLockedKey).get();
