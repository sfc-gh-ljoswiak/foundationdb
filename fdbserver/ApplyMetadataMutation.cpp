/*
 * ApplyMetadataMutation.cpp
 *
 * This source file is part of the FoundationDB open source project
 *
 * Copyright 2013-2019 Apple Inc. and the FoundationDB project authors
 *
 * Licensed under the Apache License, Version 2.0 (the "License");
 * you may not use this file except in compliance with the License.
 * You may obtain a copy of the License at
 *
 *     http://www.apache.org/licenses/LICENSE-2.0
 *
 * Unless required by applicable law or agreed to in writing, software
 * distributed under the License is distributed on an "AS IS" BASIS,
 * WITHOUT WARRANTIES OR CONDITIONS OF ANY KIND, either express or implied.
 * See the License for the specific language governing permissions and
 * limitations under the License.
 */

#include "fdbclient/MutationList.h"
#include "fdbclient/SystemData.h"
#include "fdbclient/BackupAgent.actor.h"
#include "fdbclient/Notified.h"
#include "fdbserver/ApplyMetadataMutation.h"
#include "fdbserver/IKeyValueStore.h"
#include "fdbserver/LogSystem.h"
#include "fdbserver/LogProtocolMessage.h"


Reference<StorageInfo> getStorageInfo(UID id, std::map<UID, Reference<StorageInfo>>* storageCache, IKeyValueStore* txnStateStore) {
	Reference<StorageInfo> storageInfo;
	auto cacheItr = storageCache->find(id);
	if(cacheItr == storageCache->end()) {
		storageInfo = Reference<StorageInfo>( new StorageInfo() );
		storageInfo->tag = decodeServerTagValue( txnStateStore->readValue( serverTagKeyFor(id) ).get().get() );
		storageInfo->interf = decodeServerListValue( txnStateStore->readValue( serverListKeyFor(id) ).get().get() );
		(*storageCache)[id] = storageInfo;
	} else {
		storageInfo = cacheItr->second;
	}
	return storageInfo;
}

// It is incredibly important that any modifications to txnStateStore are done in such a way that
// the same operations will be done on all proxies at the same time. Otherwise, the data stored in
// txnStateStore will become corrupted.
<<<<<<< HEAD
void applyMetadataMutations(SpanID const& spanContext, UID const& dbgid, Arena &arena, VectorRef<MutationRef> const& mutations, IKeyValueStore* txnStateStore, LogPushData* toCommit, bool *confChange, Reference<ILogSystem> logSystem, Version popVersion,
	KeyRangeMap<std::set<Key> >* vecBackupKeys, KeyRangeMap<ServerCacheInfo>* keyInfo, KeyRangeMap<bool>* cacheInfo, std::map<Key, applyMutationsData>* uid_applyMutationsData, RequestStream<CommitTransactionRequest> commit,
							Database cx, NotifiedVersion* commitVersion, std::map<UID, Reference<StorageInfo>>* storageCache, std::map<Tag, Version>* tag_popped, bool initialCommit ) {
=======
void applyMetadataMutations(UID const& dbgid, Arena& arena, VectorRef<MutationRef> const& mutations,
                            IKeyValueStore* txnStateStore, LogPushData* toCommit, bool& confChange,
                            Reference<ILogSystem> logSystem, Version popVersion,
                            KeyRangeMap<std::set<Key>>* vecBackupKeys, KeyRangeMap<ServerCacheInfo>* keyInfo,
                            KeyRangeMap<bool>* cacheInfo, std::map<Key, ApplyMutationsData>* uid_applyMutationsData,
                            RequestStream<CommitTransactionRequest> commit, Database cx, NotifiedVersion* commitVersion,
                            std::map<UID, Reference<StorageInfo>>* storageCache, std::map<Tag, Version>* tag_popped,
                            bool initialCommit) {
>>>>>>> 92fe6abb
	//std::map<keyRef, vector<uint16_t>> cacheRangeInfo;
	std::map<KeyRef, MutationRef> cachedRangeInfo;
	for (auto const& m : mutations) {
		//TraceEvent("MetadataMutation", dbgid).detail("M", m.toString());

		if (m.param1.size() && m.param1[0] == systemKeys.begin[0] && m.type == MutationRef::SetValue) {
			if(m.param1.startsWith(keyServersPrefix)) {
				if(keyInfo) {
					KeyRef k = m.param1.removePrefix(keyServersPrefix);
					if(k != allKeys.end) {
						KeyRef end = keyInfo->rangeContaining(k).end();
						KeyRangeRef insertRange(k,end);
						vector<UID> src, dest;
						// txnStateStore is always an in-memory KVS, and must always be recovered before
						// applyMetadataMutations is called, so a wait here should never be needed.
						Future<Standalone<RangeResultRef>> fResult = txnStateStore->readRange(serverTagKeys);
						decodeKeyServersValue(fResult.get(), m.param2, src, dest);

						ASSERT(storageCache);
						ServerCacheInfo info;
						info.tags.reserve(src.size() + dest.size());
						info.src_info.reserve(src.size());
						info.dest_info.reserve(dest.size());

						for (const auto& id : src) {
							auto storageInfo = getStorageInfo(id, storageCache, txnStateStore);
							ASSERT(storageInfo->tag != invalidTag);
							info.tags.push_back( storageInfo->tag );
							info.src_info.push_back( storageInfo );
						}
						for (const auto& id : dest) {
							auto storageInfo = getStorageInfo(id, storageCache, txnStateStore);
							ASSERT(storageInfo->tag != invalidTag);
							info.tags.push_back( storageInfo->tag );
							info.dest_info.push_back( storageInfo );
						}
						uniquify(info.tags);
						keyInfo->insert(insertRange,info);
					}
				}
				if(!initialCommit) txnStateStore->set(KeyValueRef(m.param1, m.param2));
			} else if (m.param1.startsWith(serverKeysPrefix)) {
				if(toCommit) {
					MutationRef privatized = m;
					privatized.param1 = m.param1.withPrefix(systemKeys.begin, arena);
					TraceEvent(SevDebug, "SendingPrivateMutation", dbgid).detail("Original", m.toString()).detail("Privatized", privatized.toString()).detail("Server", serverKeysDecodeServer(m.param1))
						.detail("TagKey", serverTagKeyFor( serverKeysDecodeServer(m.param1) )).detail("Tag", decodeServerTagValue( txnStateStore->readValue( serverTagKeyFor( serverKeysDecodeServer(m.param1) ) ).get().get() ).toString());

					toCommit->addTransactionInfo(spanContext, 1);
					toCommit->addTag( decodeServerTagValue( txnStateStore->readValue( serverTagKeyFor( serverKeysDecodeServer(m.param1) ) ).get().get() ) );
					toCommit->writeTypedMessage(privatized);
				}
			} else if (m.param1.startsWith(serverTagPrefix)) {
				UID id = decodeServerTagKey(m.param1);
				Tag tag = decodeServerTagValue(m.param2);

				if(toCommit) {
					MutationRef privatized = m;
					privatized.param1 = m.param1.withPrefix(systemKeys.begin, arena);
					TraceEvent("ServerTag", dbgid).detail("Server", id).detail("Tag", tag.toString());

					toCommit->addTransactionInfo(spanContext, 2);
					toCommit->addTag(tag);
					toCommit->writeTypedMessage(LogProtocolMessage());
					toCommit->addTag(tag);
					toCommit->writeTypedMessage(privatized);
				}
				if(!initialCommit) {
					txnStateStore->set(KeyValueRef(m.param1, m.param2));
					if(storageCache) {
						auto cacheItr = storageCache->find(id);
						if(cacheItr == storageCache->end()) {
							Reference<StorageInfo> storageInfo = Reference<StorageInfo>( new StorageInfo() );
							storageInfo->tag = tag;
							Optional<Key> interfKey = txnStateStore->readValue( serverListKeyFor(id) ).get();
							if(interfKey.present()) {
								storageInfo->interf = decodeServerListValue( interfKey.get() );
							}
							(*storageCache)[id] = storageInfo;
						} else {
							cacheItr->second->tag = tag;
							//These tag vectors will be repopulated by the proxy when it detects their sizes are 0.
							for(auto& it : keyInfo->ranges()) {
								it.value().tags.clear();
							}
						}
					}
				}
			} else if (m.param1.startsWith(storageCachePrefix)) {
				if(cacheInfo) {
					KeyRef k = m.param1.removePrefix(storageCachePrefix);

						// Create a private mutation for storage servers
						// This is done to make the storage servers aware of the cached key-ranges
						if(toCommit)
						{
							MutationRef privatized = m;
							privatized.param1 = m.param1.withPrefix(systemKeys.begin, arena);
							//TraceEvent(SevDebug, "SendingPrivateMutation", dbgid).detail("Original", m.toString()).detail("Privatized", privatized.toString());
							cachedRangeInfo[k] = privatized;
						}
					if(k != allKeys.end) {
						KeyRef end = cacheInfo->rangeContaining(k).end();
						vector<uint16_t> serverIndices;
						decodeStorageCacheValue(m.param2, serverIndices);
						cacheInfo->insert(KeyRangeRef(k,end),serverIndices.size() > 0);
					}
				}
				if(!initialCommit) txnStateStore->set(KeyValueRef(m.param1, m.param2));
			} else if (m.param1.startsWith(cacheKeysPrefix)) {
				// Create a private mutation for cache servers
				// This is done to make the cache servers aware of the cached key-ranges
				if(toCommit) {
					MutationRef privatized = m;
					privatized.param1 = m.param1.withPrefix(systemKeys.begin, arena);
					//TraceEvent(SevDebug, "SendingPrivateMutation", dbgid).detail("Original", m.toString()).detail("Privatized", privatized.toString());
					toCommit->addTransactionInfo(spanContext, 1);
					toCommit->addTag( cacheTag );
					toCommit->writeTypedMessage(privatized);
				}
			}
			else if (m.param1.startsWith(configKeysPrefix) || m.param1 == coordinatorsKey) {
				if(Optional<StringRef>(m.param2) != txnStateStore->readValue(m.param1).get().castTo<StringRef>()) { // FIXME: Make this check more specific, here or by reading configuration whenever there is a change
					if((!m.param1.startsWith( excludedServersPrefix ) && m.param1 != excludedServersVersionKey) &&
						(!m.param1.startsWith( failedServersPrefix ) && m.param1 != failedServersVersionKey)) {
						auto t = txnStateStore->readValue(m.param1).get();
						TraceEvent("MutationRequiresRestart", dbgid)
							.detail("M", m.toString())
							.detail("PrevValue", t.present() ? t.get() : LiteralStringRef("(none)"))
							.detail("ToCommit", toCommit!=nullptr);
						confChange = true;
					}
				}
				if(!initialCommit) txnStateStore->set(KeyValueRef(m.param1, m.param2));
			}
			else if (m.param1.startsWith(serverListPrefix)) {
				if(!initialCommit) {
					txnStateStore->set(KeyValueRef(m.param1, m.param2));
					if(storageCache) {
						UID id = decodeServerListKey(m.param1);
						StorageServerInterface interf = decodeServerListValue(m.param2);

						auto cacheItr = storageCache->find(id);
						if(cacheItr == storageCache->end()) {
							Reference<StorageInfo> storageInfo = Reference<StorageInfo>( new StorageInfo() );
							storageInfo->interf = interf;
							Optional<Key> tagKey = txnStateStore->readValue( serverTagKeyFor(id) ).get();
							if(tagKey.present()) {
								storageInfo->tag = decodeServerTagValue( tagKey.get() );
							}
							(*storageCache)[id] = storageInfo;
						} else {
							cacheItr->second->interf = interf;
						}
					}
				}
			} else if( m.param1 == databaseLockedKey || m.param1 == metadataVersionKey || m.param1 == mustContainSystemMutationsKey || m.param1.startsWith(applyMutationsBeginRange.begin) ||
				m.param1.startsWith(applyMutationsAddPrefixRange.begin) || m.param1.startsWith(applyMutationsRemovePrefixRange.begin) || m.param1.startsWith(tagLocalityListPrefix) || m.param1.startsWith(serverTagHistoryPrefix) || m.param1.startsWith(testOnlyTxnStateStorePrefixRange.begin) ) {
				if(!initialCommit) txnStateStore->set(KeyValueRef(m.param1, m.param2));
			}
			else if (m.param1.startsWith(applyMutationsEndRange.begin)) {
				if(!initialCommit) txnStateStore->set(KeyValueRef(m.param1, m.param2));
				if(uid_applyMutationsData != nullptr) {
					Key uid = m.param1.removePrefix(applyMutationsEndRange.begin);
					auto &p = (*uid_applyMutationsData)[uid];
					p.endVersion = BinaryReader::fromStringRef<Version>(m.param2, Unversioned());
					if(p.keyVersion == Reference<KeyRangeMap<Version>>())
						p.keyVersion = Reference<KeyRangeMap<Version>>( new KeyRangeMap<Version>() );
					if(!p.worker.isValid() || p.worker.isReady()) {
						auto addPrefixValue = txnStateStore->readValue(uid.withPrefix(applyMutationsAddPrefixRange.begin)).get();
						auto removePrefixValue = txnStateStore->readValue(uid.withPrefix(applyMutationsRemovePrefixRange.begin)).get();
						auto beginValue = txnStateStore->readValue(uid.withPrefix(applyMutationsBeginRange.begin)).get();
						p.worker = applyMutations( cx, uid, addPrefixValue.present() ? addPrefixValue.get() : Key(),
							removePrefixValue.present() ? removePrefixValue.get() : Key(),
							beginValue.present() ? BinaryReader::fromStringRef<Version>(beginValue.get(), Unversioned()) : 0,
							&p.endVersion, commit, commitVersion, p.keyVersion );
					}
				}
			}
			else if (m.param1.startsWith(applyMutationsKeyVersionMapRange.begin)) {
				if(!initialCommit) txnStateStore->set(KeyValueRef(m.param1, m.param2));
				if(uid_applyMutationsData != nullptr) {
					if(m.param1.size() >= applyMutationsKeyVersionMapRange.begin.size() + sizeof(UID)) {
						Key uid = m.param1.substr(applyMutationsKeyVersionMapRange.begin.size(), sizeof(UID));
						Key k = m.param1.substr(applyMutationsKeyVersionMapRange.begin.size() + sizeof(UID));
						auto &p = (*uid_applyMutationsData)[uid];
						if(p.keyVersion == Reference<KeyRangeMap<Version>>())
							p.keyVersion = Reference<KeyRangeMap<Version>>( new KeyRangeMap<Version>() );
						p.keyVersion->rawInsert( k, BinaryReader::fromStringRef<Version>(m.param2, Unversioned()) );
					}
				}
			}
			else if (m.param1.startsWith(logRangesRange.begin)) {
				if(!initialCommit) txnStateStore->set(KeyValueRef(m.param1, m.param2));
				if (vecBackupKeys) {
					Key logDestination;
					KeyRef logRangeBegin = logRangesDecodeKey(m.param1, nullptr);
					Key	logRangeEnd = logRangesDecodeValue(m.param2, &logDestination);

					// Insert the logDestination into each range of vecBackupKeys overlapping the decoded range
					for (auto& logRange : vecBackupKeys->modify(KeyRangeRef(logRangeBegin, logRangeEnd))) {
						logRange->value().insert(logDestination);
					}
					for (auto& logRange : vecBackupKeys->modify(singleKeyRange(metadataVersionKey))) {
						logRange->value().insert(logDestination);
					}

					// Log the modification
					TraceEvent("LogRangeAdd").detail("LogRanges", vecBackupKeys->size()).detail("MutationKey", m.param1)
						.detail("LogRangeBegin", logRangeBegin).detail("LogRangeEnd", logRangeEnd);
				}
			}
			else if (m.param1.startsWith(globalKeysPrefix)) {
				if(toCommit) {
					// Notifies all servers that a Master's server epoch ends
					auto allServers = txnStateStore->readRange(serverTagKeys).get();
					std::set<Tag> allTags;

					if(m.param1 == killStorageKey) {
						int8_t safeLocality = BinaryReader::fromStringRef<int8_t>(m.param2, Unversioned());
						for (auto &kv : allServers) {
							Tag t = decodeServerTagValue(kv.value);
							if(t.locality != safeLocality) {
								allTags.insert(t);
							}
						}
					} else {
						for (auto &kv : allServers) {
							allTags.insert(decodeServerTagValue(kv.value));
						}
					}
					allTags.insert(cacheTag);

					if (m.param1 == lastEpochEndKey) {
						toCommit->addTransactionInfo(spanContext, 1);
						toCommit->addTags(allTags);
						toCommit->writeTypedMessage(LogProtocolMessage());
					}

					MutationRef privatized = m;
					privatized.param1 = m.param1.withPrefix(systemKeys.begin, arena);
					toCommit->addTransactionInfo(spanContext, 1);
					toCommit->addTags(allTags);
					toCommit->writeTypedMessage(privatized);
				}
			}
			else if (m.param1 == minRequiredCommitVersionKey) {
				Version requested = BinaryReader::fromStringRef<Version>(m.param2, Unversioned());
				TraceEvent("MinRequiredCommitVersion", dbgid).detail("Min", requested).detail("Current", popVersion).detail("HasConf", !!confChange);
				if(!initialCommit) txnStateStore->set(KeyValueRef(m.param1, m.param2));
				confChange = true;
				TEST(true);  // Recovering at a higher version.
			}
		}
		else if (m.param2.size() && m.param2[0] == systemKeys.begin[0] && m.type == MutationRef::ClearRange) {
			KeyRangeRef range(m.param1, m.param2);

			if (keyServersKeys.intersects(range)) {
				KeyRangeRef r = range & keyServersKeys;
				if(keyInfo) {
					KeyRangeRef clearRange(r.begin.removePrefix(keyServersPrefix), r.end.removePrefix(keyServersPrefix));
					keyInfo->insert(clearRange, clearRange.begin == StringRef() ? ServerCacheInfo() : keyInfo->rangeContainingKeyBefore(clearRange.begin).value());
				}

				if(!initialCommit) txnStateStore->clear(r);
			}
			if (configKeys.intersects(range)) {
				if(!initialCommit) txnStateStore->clear(range & configKeys);
				if(!excludedServersKeys.contains(range) && !failedServersKeys.contains(range)) {
					TraceEvent("MutationRequiresRestart", dbgid).detail("M", m.toString());
					confChange = true;
				}
			}
			if ( serverListKeys.intersects( range )) {
				if(!initialCommit) txnStateStore->clear( range & serverListKeys );
			}
			if ( tagLocalityListKeys.intersects( range )) {
				if(!initialCommit) txnStateStore->clear( range & tagLocalityListKeys );
			}
			if ( serverTagKeys.intersects( range )) {
				// Storage server removal always happens in a separate version from any prior writes (or any subsequent reuse of the tag) so we
				// can safely destroy the tag here without any concern about intra-batch ordering
				if (logSystem && popVersion) {
					auto serverKeysCleared = txnStateStore->readRange( range & serverTagKeys ).get();	// read is expected to be immediately available
					for(auto &kv : serverKeysCleared) {
						Tag tag = decodeServerTagValue(kv.value);
						TraceEvent("ServerTagRemove")
						    .detail("PopVersion", popVersion)
						    .detail("Tag", tag.toString())
						    .detail("Server", decodeServerTagKey(kv.key));
						logSystem->pop(popVersion, decodeServerTagValue(kv.value));
						(*tag_popped)[tag] = popVersion;

						if (toCommit) {
							MutationRef privatized = m;
							privatized.param1 = kv.key.withPrefix(systemKeys.begin, arena);
							privatized.param2 = keyAfter(kv.key, arena).withPrefix(systemKeys.begin, arena);

							toCommit->addTransactionInfo(spanContext, 1);
							toCommit->addTag(decodeServerTagValue(kv.value));
							toCommit->writeTypedMessage(privatized);
						}
					}
				}
				if(!initialCommit) {
					KeyRangeRef clearRange = range & serverTagKeys;
					txnStateStore->clear(clearRange);
					if(storageCache && clearRange.singleKeyRange()) {
						storageCache->erase(decodeServerTagKey(clearRange.begin));
					}
				}
			}
			if ( serverTagHistoryKeys.intersects( range )) {
				//Once a tag has been removed from history we should pop it, since we no longer have a record of the tag once it has been removed from history
				if (logSystem && popVersion) {
					auto serverKeysCleared = txnStateStore->readRange( range & serverTagHistoryKeys ).get();	// read is expected to be immediately available
					for(auto &kv : serverKeysCleared) {
						Tag tag = decodeServerTagValue(kv.value);
						TraceEvent("ServerTagHistoryRemove").detail("PopVersion", popVersion).detail("Tag", tag.toString()).detail("Version", decodeServerTagHistoryKey(kv.key));
						logSystem->pop( popVersion, tag );
						(*tag_popped)[tag] = popVersion;
					}
				}
				if(!initialCommit) txnStateStore->clear( range & serverTagHistoryKeys );
			}
			if (range.contains(coordinatorsKey)) {
				if(!initialCommit) txnStateStore->clear(singleKeyRange(coordinatorsKey));
			}
			if (range.contains(databaseLockedKey)) {
				if(!initialCommit) txnStateStore->clear(singleKeyRange(databaseLockedKey));
			}
			if (range.contains(metadataVersionKey)) {
				if(!initialCommit) txnStateStore->clear(singleKeyRange(metadataVersionKey));
			}
			if (range.contains(mustContainSystemMutationsKey)) {
				if(!initialCommit) txnStateStore->clear(singleKeyRange(mustContainSystemMutationsKey));
			}
			if (range.intersects(testOnlyTxnStateStorePrefixRange)) {
				if(!initialCommit) txnStateStore->clear(range & testOnlyTxnStateStorePrefixRange);
			}
			if(range.intersects(applyMutationsEndRange)) {
				KeyRangeRef commonEndRange(range & applyMutationsEndRange);
				if(!initialCommit) txnStateStore->clear(commonEndRange);
				if(uid_applyMutationsData != nullptr) {
					uid_applyMutationsData->erase(uid_applyMutationsData->lower_bound(m.param1.substr(applyMutationsEndRange.begin.size())),
						m.param2 == applyMutationsEndRange.end ? uid_applyMutationsData->end() : uid_applyMutationsData->lower_bound(m.param2.substr(applyMutationsEndRange.begin.size())));
				}
			}
			if(range.intersects(applyMutationsKeyVersionMapRange)) {
				KeyRangeRef commonApplyRange(range & applyMutationsKeyVersionMapRange);
				if(!initialCommit) txnStateStore->clear(commonApplyRange);
				if(uid_applyMutationsData != nullptr) {
					if(m.param1.size() >= applyMutationsKeyVersionMapRange.begin.size() + sizeof(UID) && m.param2.size() >= applyMutationsKeyVersionMapRange.begin.size() + sizeof(UID)) {
						Key uid = m.param1.substr(applyMutationsKeyVersionMapRange.begin.size(), sizeof(UID));
						Key uid2 = m.param2.substr(applyMutationsKeyVersionMapRange.begin.size(), sizeof(UID));

						if(uid == uid2) {
							auto &p = (*uid_applyMutationsData)[uid];
							if(p.keyVersion == Reference<KeyRangeMap<Version>>())
								p.keyVersion = Reference<KeyRangeMap<Version>>( new KeyRangeMap<Version>() );
							p.keyVersion->rawErase( KeyRangeRef( m.param1.substr(applyMutationsKeyVersionMapRange.begin.size() + sizeof(UID)), m.param2.substr(applyMutationsKeyVersionMapRange.begin.size() + sizeof(UID))) );
						}
					}
				}
			}
			if (range.intersects(logRangesRange)) {
				KeyRangeRef commonLogRange(range & logRangesRange);

				TraceEvent("LogRangeClear")
					.detail("RangeBegin", range.begin).detail("RangeEnd", range.end)
					.detail("IntersectBegin", commonLogRange.begin).detail("IntersectEnd", commonLogRange.end);

				// Remove the key range from the vector, if defined
				if (vecBackupKeys) {
					KeyRef	logKeyBegin;
					Key		logKeyEnd, logDestination;

					// Identify the backup keys being removed
					// read is expected to be immediately available
					auto logRangesAffected = txnStateStore->readRange(commonLogRange).get();

					TraceEvent("LogRangeClearBegin").detail("AffectedLogRanges", logRangesAffected.size());

					// Add the backup name to the backup locations that do not have it
					for (auto logRangeAffected : logRangesAffected)
					{
						// Parse the backup key and name
						logKeyBegin = logRangesDecodeKey(logRangeAffected.key, nullptr);

						// Decode the log destination and key value
						logKeyEnd = logRangesDecodeValue(logRangeAffected.value, &logDestination);

						TraceEvent("LogRangeErase").detail("AffectedKey", logRangeAffected.key).detail("AffectedValue", logRangeAffected.value)
							.detail("LogKeyBegin", logKeyBegin).detail("LogKeyEnd", logKeyEnd)
							.detail("LogDestination", logDestination);

						// Identify the locations to place the backup key
						auto logRanges = vecBackupKeys->modify(KeyRangeRef(logKeyBegin, logKeyEnd));

						// Remove the log prefix from the ranges which include it
						for (auto logRange : logRanges)
						{
							auto	&logRangeMap = logRange->value();

							// Remove the backup name from the range
							logRangeMap.erase(logDestination);
						}

						bool foundKey = false;
						for(auto &it : vecBackupKeys->intersectingRanges(normalKeys)) {
							if(it.value().count(logDestination) > 0) {
								foundKey = true;
								break;
							}
						}
						if(!foundKey) {
							auto logRanges = vecBackupKeys->modify(singleKeyRange(metadataVersionKey));
							for (auto logRange : logRanges) {
								auto &logRangeMap = logRange->value();
								logRangeMap.erase(logDestination);
							}
						}
					}

					// Coallesce the entire range
					vecBackupKeys->coalesce(allKeys);
				}

				if(!initialCommit) txnStateStore->clear(commonLogRange);
			}
		}
	}

	// If we accumulated private mutations for cached key-ranges, we also need to
	// tag them with the relevant storage servers. This is done to make the storage
	// servers aware of the cached key-ranges
	// NOTE: we are assuming non-colliding cached key-ranges

	// TODO Note that, we are currently not handling the case when cached key-ranges move out
	// to different storage servers. This would require some checking when keys in the keyServersPrefix change.
	// For the first implementation, we could just send the entire map to every storage server. Revisit!
	if (cachedRangeInfo.size() != 0 && toCommit) {
		std::map<KeyRef, MutationRef>::iterator itr;
		KeyRef keyBegin, keyEnd;
		vector<uint16_t> serverIndices;
		MutationRef mutationBegin, mutationEnd;

		for (itr = cachedRangeInfo.begin(); itr != cachedRangeInfo.end(); ++itr) {
			// first figure out the begin and end keys for the cached-range,
			// the begin and end mutations can be in any order
			decodeStorageCacheValue(itr->second.param2, serverIndices);
			// serverIndices count should be greater than zero for beginKey mutations
			if (serverIndices.size() > 0) {
				keyBegin = itr->first;
				mutationBegin = itr->second;
				++itr;
				if (itr != cachedRangeInfo.end()) {
					keyEnd = itr->first;
					mutationEnd = itr->second;
				} else {
					//TraceEvent(SevDebug, "EndKeyNotFound", dbgid).detail("KeyBegin", keyBegin.toString());
					break;
				}
			} else {
				keyEnd = itr->first;
				mutationEnd = itr->second;
				++itr;
				if (itr != cachedRangeInfo.end()) {
					keyBegin = itr->first;
					mutationBegin = itr->second;
				} else {
					//TraceEvent(SevDebug, "BeginKeyNotFound", dbgid).detail("KeyEnd", keyEnd.toString());
					break;
				}
			}

			// Now get all the storage server tags for the cached key-ranges
			std::set<Tag> allTags;
			auto ranges = keyInfo->intersectingRanges(KeyRangeRef(keyBegin, keyEnd));
			for(auto it : ranges) {
				auto& r = it.value();
				for(auto info : r.src_info) {
					allTags.insert(info->tag);
				}
				for(auto info : r.dest_info) {
					allTags.insert(info->tag);
				}
			}

			// Add the tags to both begin and end mutations
			toCommit->addTransactionInfo(spanContext, 2);
			toCommit->addTags(allTags);
			toCommit->writeTypedMessage(mutationBegin);
			toCommit->addTags(allTags);
			toCommit->writeTypedMessage(mutationEnd);
		}
	}
}

void applyMetadataMutations(ProxyCommitData& proxyCommitData, Arena& arena, Reference<ILogSystem> logSystem,
                            const VectorRef<MutationRef>& mutations, LogPushData* toCommit, bool& confChange,
                            Version popVersion, bool initialCommit) {

	std::map<Key, ApplyMutationsData>* uid_applyMutationsData = nullptr;
	if (proxyCommitData.firstProxy) {
		uid_applyMutationsData = &proxyCommitData.uid_applyMutationsData;
	}

	applyMetadataMutations(proxyCommitData.dbgid, arena, mutations, proxyCommitData.txnStateStore, toCommit, confChange,
	                       logSystem, popVersion, &proxyCommitData.vecBackupKeys, &proxyCommitData.keyInfo,
	                       &proxyCommitData.cacheInfo, uid_applyMutationsData, proxyCommitData.commit,
	                       proxyCommitData.cx, &proxyCommitData.committedVersion, &proxyCommitData.storageCache,
	                       &proxyCommitData.tag_popped, initialCommit);
}

void applyMetadataMutations(const UID& dbgid, Arena& arena, const VectorRef<MutationRef>& mutations,
                            IKeyValueStore* txnStateStore) {

	bool confChange; // Dummy variable, not used.

	applyMetadataMutations(dbgid, arena, mutations, txnStateStore, /* toCommit= */ nullptr, confChange,
	                       Reference<ILogSystem>(), /* popVersion= */ 0, /* vecBackupKeys= */ nullptr,
	                       /* keyInfo= */ nullptr, /* cacheInfo= */ nullptr, /* uid_applyMutationsData= */ nullptr,
	                       RequestStream<CommitTransactionRequest>(), Database(), /* commitVersion= */ nullptr,
	                       /* storageCache= */ nullptr, /* tag_popped= */ nullptr, /* initialCommit= */ false);
}<|MERGE_RESOLUTION|>--- conflicted
+++ resolved
@@ -45,20 +45,15 @@
 // It is incredibly important that any modifications to txnStateStore are done in such a way that
 // the same operations will be done on all proxies at the same time. Otherwise, the data stored in
 // txnStateStore will become corrupted.
-<<<<<<< HEAD
-void applyMetadataMutations(SpanID const& spanContext, UID const& dbgid, Arena &arena, VectorRef<MutationRef> const& mutations, IKeyValueStore* txnStateStore, LogPushData* toCommit, bool *confChange, Reference<ILogSystem> logSystem, Version popVersion,
-	KeyRangeMap<std::set<Key> >* vecBackupKeys, KeyRangeMap<ServerCacheInfo>* keyInfo, KeyRangeMap<bool>* cacheInfo, std::map<Key, applyMutationsData>* uid_applyMutationsData, RequestStream<CommitTransactionRequest> commit,
-							Database cx, NotifiedVersion* commitVersion, std::map<UID, Reference<StorageInfo>>* storageCache, std::map<Tag, Version>* tag_popped, bool initialCommit ) {
-=======
-void applyMetadataMutations(UID const& dbgid, Arena& arena, VectorRef<MutationRef> const& mutations,
-                            IKeyValueStore* txnStateStore, LogPushData* toCommit, bool& confChange,
-                            Reference<ILogSystem> logSystem, Version popVersion,
-                            KeyRangeMap<std::set<Key>>* vecBackupKeys, KeyRangeMap<ServerCacheInfo>* keyInfo,
-                            KeyRangeMap<bool>* cacheInfo, std::map<Key, ApplyMutationsData>* uid_applyMutationsData,
+void applyMetadataMutations(SpanID const& spanContext, UID const& dbgid, Arena& arena,
+                            VectorRef<MutationRef> const& mutations, IKeyValueStore* txnStateStore,
+                            LogPushData* toCommit, bool& confChange, Reference<ILogSystem> logSystem,
+                            Version popVersion, KeyRangeMap<std::set<Key>>* vecBackupKeys,
+                            KeyRangeMap<ServerCacheInfo>* keyInfo, KeyRangeMap<bool>* cacheInfo,
+                            std::map<Key, ApplyMutationsData>* uid_applyMutationsData,
                             RequestStream<CommitTransactionRequest> commit, Database cx, NotifiedVersion* commitVersion,
                             std::map<UID, Reference<StorageInfo>>* storageCache, std::map<Tag, Version>* tag_popped,
                             bool initialCommit) {
->>>>>>> 92fe6abb
 	//std::map<keyRef, vector<uint16_t>> cacheRangeInfo;
 	std::map<KeyRef, MutationRef> cachedRangeInfo;
 	for (auto const& m : mutations) {
@@ -558,28 +553,28 @@
 	}
 }
 
-void applyMetadataMutations(ProxyCommitData& proxyCommitData, Arena& arena, Reference<ILogSystem> logSystem,
-                            const VectorRef<MutationRef>& mutations, LogPushData* toCommit, bool& confChange,
-                            Version popVersion, bool initialCommit) {
+void applyMetadataMutations(SpanID const& spanContext, ProxyCommitData& proxyCommitData, Arena& arena,
+                            Reference<ILogSystem> logSystem, const VectorRef<MutationRef>& mutations,
+                            LogPushData* toCommit, bool& confChange, Version popVersion, bool initialCommit) {
 
 	std::map<Key, ApplyMutationsData>* uid_applyMutationsData = nullptr;
 	if (proxyCommitData.firstProxy) {
 		uid_applyMutationsData = &proxyCommitData.uid_applyMutationsData;
 	}
 
-	applyMetadataMutations(proxyCommitData.dbgid, arena, mutations, proxyCommitData.txnStateStore, toCommit, confChange,
+	applyMetadataMutations(spanContext, proxyCommitData.dbgid, arena, mutations, proxyCommitData.txnStateStore, toCommit, confChange,
 	                       logSystem, popVersion, &proxyCommitData.vecBackupKeys, &proxyCommitData.keyInfo,
 	                       &proxyCommitData.cacheInfo, uid_applyMutationsData, proxyCommitData.commit,
 	                       proxyCommitData.cx, &proxyCommitData.committedVersion, &proxyCommitData.storageCache,
 	                       &proxyCommitData.tag_popped, initialCommit);
 }
 
-void applyMetadataMutations(const UID& dbgid, Arena& arena, const VectorRef<MutationRef>& mutations,
-                            IKeyValueStore* txnStateStore) {
+void applyMetadataMutations(SpanID const& spanContext, const UID& dbgid, Arena& arena,
+                            const VectorRef<MutationRef>& mutations, IKeyValueStore* txnStateStore) {
 
 	bool confChange; // Dummy variable, not used.
 
-	applyMetadataMutations(dbgid, arena, mutations, txnStateStore, /* toCommit= */ nullptr, confChange,
+	applyMetadataMutations(spanContext, dbgid, arena, mutations, txnStateStore, /* toCommit= */ nullptr, confChange,
 	                       Reference<ILogSystem>(), /* popVersion= */ 0, /* vecBackupKeys= */ nullptr,
 	                       /* keyInfo= */ nullptr, /* cacheInfo= */ nullptr, /* uid_applyMutationsData= */ nullptr,
 	                       RequestStream<CommitTransactionRequest>(), Database(), /* commitVersion= */ nullptr,
