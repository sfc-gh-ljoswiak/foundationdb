/*
 * worker.actor.cpp
 *
 * This source file is part of the FoundationDB open source project
 *
 * Copyright 2013-2018 Apple Inc. and the FoundationDB project authors
 *
 * Licensed under the Apache License, Version 2.0 (the "License");
 * you may not use this file except in compliance with the License.
 * You may obtain a copy of the License at
 *
 *     http://www.apache.org/licenses/LICENSE-2.0
 *
 * Unless required by applicable law or agreed to in writing, software
 * distributed under the License is distributed on an "AS IS" BASIS,
 * WITHOUT WARRANTIES OR CONDITIONS OF ANY KIND, either express or implied.
 * See the License for the specific language governing permissions and
 * limitations under the License.
 */

#include "flow/ActorCollection.h"
#include "flow/SystemMonitor.h"
#include "flow/TDMetric.actor.h"
#include "fdbrpc/simulator.h"
#include "fdbclient/NativeAPI.h"
#include "fdbclient/MetricLogger.h"
#include "fdbserver/WorkerInterface.h"
#include "fdbserver/IKeyValueStore.h"
#include "fdbserver/WaitFailure.h"
#include "fdbserver/TesterInterface.h"  // for poisson()
#include "fdbserver/IDiskQueue.h"
#include "fdbclient/DatabaseContext.h"
#include "fdbserver/ClusterRecruitmentInterface.h"
#include "fdbserver/ServerDBInfo.h"
#include "fdbserver/CoordinationInterface.h"
#include "fdbclient/FailureMonitorClient.h"
#include "fdbclient/MonitorLeader.h"
#include "fdbclient/ClientWorkerInterface.h"
#include "flow/Profiler.h"

#ifdef __linux__
#ifdef USE_GPERFTOOLS
#include "gperftools/profiler.h"
#endif
#include <unistd.h>
#include <thread>
#include <execinfo.h>
#endif
#include "flow/actorcompiler.h"  // This must be the last #include.

#if CENABLED(0, NOT_IN_CLEAN)
extern IKeyValueStore* keyValueStoreCompressTestData(IKeyValueStore* store);
# define KV_STORE(filename,uid) keyValueStoreCompressTestData(keyValueStoreSQLite(filename,uid))
#elif CENABLED(0, NOT_IN_CLEAN)
# define KV_STORE(filename,uid) keyValueStoreSQLite(filename,uid)
#else
# define KV_STORE(filename,uid) keyValueStoreMemory(filename,uid)
#endif

ACTOR static Future<Void> extractClientInfo( Reference<AsyncVar<ServerDBInfo>> db, Reference<AsyncVar<ClientDBInfo>> info ) {
	loop {
		info->set( db->get().client );
		wait( db->onChange() );
	}
}

Database openDBOnServer( Reference<AsyncVar<ServerDBInfo>> const& db, int taskID, bool enableLocalityLoadBalance, bool lockAware ) {
	Reference<AsyncVar<ClientDBInfo>> info( new AsyncVar<ClientDBInfo> );
	return DatabaseContext::create( info, extractClientInfo(db, info), enableLocalityLoadBalance ? db->get().myLocality : LocalityData(), enableLocalityLoadBalance, taskID, lockAware );
}

struct ErrorInfo {
	Error error;
	const Role &role;
	UID id;
	ErrorInfo( Error e, const Role &role, UID id ) : error(e), role(role), id(id) {}
	template <class Ar> void serialize(Ar&) { ASSERT(false); }
};

Error checkIOTimeout(Error const &e) {
	// Convert all_errors to io_timeout if global timeout bool was set
	bool timeoutOccurred = (bool)g_network->global(INetwork::enASIOTimedOut);
	// In simulation, have to check global timed out flag for both this process and the machine process on which IO is done
	if(g_network->isSimulated() && !timeoutOccurred)
		timeoutOccurred = g_pSimulator->getCurrentProcess()->machine->machineProcess->global(INetwork::enASIOTimedOut);

	if(timeoutOccurred) {
		TEST(true); // Timeout occurred
		Error timeout = io_timeout();
		// Preserve injectedness of error
		if(e.isInjectedFault())
			timeout = timeout.asInjectedFault();
		return timeout;
	}
	return e;
}

ACTOR Future<Void> forwardError( PromiseStream<ErrorInfo> errors,
	Role role, UID id,
	Future<Void> process )
{
	try {
		wait(process);
		errors.send( ErrorInfo(success(), role, id) );
		return Void();
	} catch (Error& e) {
		errors.send( ErrorInfo(e, role, id) );
		return Void();
	}
}

ACTOR Future<Void> handleIOErrors( Future<Void> actor, IClosable* store, UID id, Future<Void> onClosed = Void() ) {
	state Future<ErrorOr<Void>> storeError = actor.isReady() ? Never() : errorOr( store->getError() );
	choose {
		when (state ErrorOr<Void> e = wait( errorOr(actor) )) {
<<<<<<< HEAD
			wait(onClosed);
=======
			if (e.isError() && e.getError().code() == error_code_please_reboot) {
				// no need to wait.
			} else {
				wait(onClosed);
			}
>>>>>>> e6476e05
			if(storeError.isReady()) throw storeError.get().getError();
			if (e.isError()) throw e.getError(); else return e.get();
		}
		when (ErrorOr<Void> e = wait( storeError )) {
			TraceEvent("WorkerTerminatingByIOError", id).error(e.getError(), true);
			actor.cancel();
			// file_not_found can occur due to attempting to open a partially deleted DiskQueue, which should not be reported SevError.
			if (e.getError().code() == error_code_file_not_found) {
				TEST(true); // Worker terminated with file_not_found error
				return Void();
			}
			throw e.getError();
		}
	}
}

ACTOR Future<Void> workerHandleErrors(FutureStream<ErrorInfo> errors) {
	loop choose {
		when( ErrorInfo _err = waitNext(errors) ) {
			ErrorInfo err = _err;
			bool ok =
				err.error.code() == error_code_success ||
				err.error.code() == error_code_please_reboot ||
				err.error.code() == error_code_actor_cancelled ||
				err.error.code() == error_code_coordinators_changed ||  // The worker server was cancelled
				err.error.code() == error_code_shutdown_in_progress;

			if(!ok)
				err.error = checkIOTimeout(err.error);  // Possibly convert error to io_timeout

			endRole(err.role, err.id, "Error", ok, err.error);

			if (err.error.code() == error_code_please_reboot || err.error.code() == error_code_io_timeout) throw err.error;
		}
	}
}

// Improve simulation code coverage by sometimes deferring the destruction of workerInterface (and therefore "endpoint not found" responses to clients
//		for an extra second, so that clients are more likely to see broken_promise errors
ACTOR template<class T> Future<Void> zombie(T workerInterface, Future<Void> worker) {
	try {
		wait(worker);
		if (BUGGIFY)
			wait(delay(1.0));
		return Void();
	} catch (Error& e) {
		throw;
	}
}

ACTOR Future<Void> loadedPonger( FutureStream<LoadedPingRequest> pings ) {
	state Standalone<StringRef> payloadBack = std::string( 20480, '.' );

	loop {
		LoadedPingRequest pong = waitNext( pings );
		LoadedReply rep;
		rep.payload = (pong.loadReply ? payloadBack : LiteralStringRef(""));
		rep.id = pong.id;
		pong.reply.send( rep );
	}
}

StringRef fileStoragePrefix = LiteralStringRef("storage-");
StringRef fileLogDataPrefix = LiteralStringRef("log-");
StringRef fileLogQueuePrefix = LiteralStringRef("logqueue-");
StringRef tlogQueueExtension = LiteralStringRef("fdq");

std::pair<KeyValueStoreType, std::string> bTreeV1Suffix  = std::make_pair( KeyValueStoreType::SSD_BTREE_V1, ".fdb" );
std::pair<KeyValueStoreType, std::string> bTreeV2Suffix = std::make_pair(KeyValueStoreType::SSD_BTREE_V2,   ".sqlite");
std::pair<KeyValueStoreType, std::string> memorySuffix = std::make_pair( KeyValueStoreType::MEMORY,         "-0.fdq" );
std::pair<KeyValueStoreType, std::string> redwoodSuffix = std::make_pair( KeyValueStoreType::SSD_REDWOOD_V1,   ".redwood" );

std::string validationFilename = "_validate";

std::string filenameFromSample( KeyValueStoreType storeType, std::string folder, std::string sample_filename ) {
	if( storeType == KeyValueStoreType::SSD_BTREE_V1 )
		return joinPath( folder, sample_filename );
	else if ( storeType == KeyValueStoreType::SSD_BTREE_V2 )
		return joinPath(folder, sample_filename);
	else if( storeType == KeyValueStoreType::MEMORY )
		return joinPath( folder, sample_filename.substr(0, sample_filename.size() - 5) );
	
	else if ( storeType == KeyValueStoreType::SSD_REDWOOD_V1 )
		return joinPath(folder, sample_filename);
	UNREACHABLE();
}

std::string filenameFromId( KeyValueStoreType storeType, std::string folder, std::string prefix, UID id ) {
	if( storeType == KeyValueStoreType::SSD_BTREE_V1)
		return joinPath( folder, prefix + id.toString() + ".fdb" );
	else if (storeType == KeyValueStoreType::SSD_BTREE_V2)
		return joinPath(folder, prefix + id.toString() + ".sqlite");
	else if( storeType == KeyValueStoreType::MEMORY )
		return joinPath( folder, prefix + id.toString() + "-" );
	else if (storeType == KeyValueStoreType::SSD_REDWOOD_V1)
		return joinPath(folder, prefix + id.toString() + ".redwood");

	UNREACHABLE();
}

struct DiskStore {
	enum COMPONENT { TLogData, Storage };

	UID storeID;
	std::string filename; // For KVStoreMemory just the base filename to be passed to IDiskQueue
	COMPONENT storedComponent;
	KeyValueStoreType storeType;
};

std::vector< DiskStore > getDiskStores( std::string folder, std::string suffix, KeyValueStoreType type) {
	std::vector< DiskStore > result;
	vector<std::string> files = platform::listFiles( folder, suffix );

	for( int idx = 0; idx < files.size(); idx++ ) {
		DiskStore store;
		store.storeType = type;

		StringRef prefix;
		if( StringRef( files[idx] ).startsWith( fileStoragePrefix ) ) {
			store.storedComponent = DiskStore::Storage;
			prefix = fileStoragePrefix;
		}
		else if( StringRef( files[idx] ).startsWith( fileLogDataPrefix ) ) {
			store.storedComponent = DiskStore::TLogData;
			prefix = fileLogDataPrefix;
		}
		else
			continue;

		store.storeID = UID::fromString( files[idx].substr( prefix.size(), 32 ) );
		store.filename = filenameFromSample( type, folder, files[idx] );
		result.push_back( store );
	}
	return result;
}

std::vector< DiskStore > getDiskStores( std::string folder ) {
	auto result = getDiskStores( folder, bTreeV1Suffix.second, bTreeV1Suffix.first);
	auto result1 = getDiskStores( folder, bTreeV2Suffix.second, bTreeV2Suffix.first);
	result.insert( result.end(), result1.begin(), result1.end() );
	auto result2 = getDiskStores( folder, memorySuffix.second, memorySuffix.first );
	result.insert( result.end(), result2.begin(), result2.end() );
	auto result3 = getDiskStores( folder, redwoodSuffix.second, redwoodSuffix.first);
	result.insert( result.end(), result3.begin(), result3.end() );
	return result;
}

ACTOR Future<Void> registrationClient( Reference<AsyncVar<Optional<ClusterControllerFullInterface>>> ccInterface, WorkerInterface interf, Reference<AsyncVar<ClusterControllerPriorityInfo>> asyncPriorityInfo, ProcessClass initialClass) {
	// Keeps the cluster controller (as it may be re-elected) informed that this worker exists
	// The cluster controller uses waitFailureClient to find out if we die, and returns from registrationReply (requiring us to re-register)
	state Generation requestGeneration = 0;
	state ProcessClass processClass = initialClass;
	loop {
		Future<RegisterWorkerReply> registrationReply = ccInterface->get().present() ? brokenPromiseToNever( ccInterface->get().get().registerWorker.getReply( RegisterWorkerRequest(interf, initialClass, processClass, asyncPriorityInfo->get(), requestGeneration++) ) ) : Never();
		choose {
			when ( RegisterWorkerReply reply = wait( registrationReply )) {
				processClass = reply.processClass;	
				asyncPriorityInfo->set( reply.priorityInfo );
			}
			when ( wait( ccInterface->onChange() )) { }
		}
	}
}

#if defined(__linux__) && defined(USE_GPERFTOOLS)
//A set of threads that should be profiled
std::set<std::thread::id> profiledThreads;

//Returns whether or not a given thread should be profiled
int filter_in_thread(void *arg) {
	return profiledThreads.count(std::this_thread::get_id()) > 0 ? 1 : 0;
}
#endif

//Enables the calling thread to be profiled
void registerThreadForProfiling() {
#if defined(__linux__) && defined(USE_GPERFTOOLS)
	//Not sure if this is actually needed, but a call to backtrace was advised here:
	//http://groups.google.com/group/google-perftools/browse_thread/thread/0dfd74532e038eb8/2686d9f24ac4365f?pli=1
	profiledThreads.insert(std::this_thread::get_id());
	const int num_levels = 100;
	void *pc[num_levels];
	backtrace(pc, num_levels);
#endif
}

//Starts or stops the CPU profiler
void updateCpuProfiler(ProfilerRequest req) {
	switch (req.type) {
	case ProfilerRequest::Type::GPROF:
#if defined(__linux__) && defined(USE_GPERFTOOLS) && !defined(VALGRIND)
		switch (req.action) {
		case ProfilerRequest::Action::ENABLE: {
			const char *path = (const char*)req.outputFile.begin();
			ProfilerOptions *options = new ProfilerOptions();
			options->filter_in_thread = &filter_in_thread;
			options->filter_in_thread_arg = NULL;
			ProfilerStartWithOptions(path, options);
			free(workingDir);
			break;
		}
		case ProfilerRequest::Action::DISABLE:
			ProfilerStop();
			break;
		case ProfilerRequest::Action::RUN:
			ASSERT(false);  // User should have called runProfiler.
			break;
		}
#endif
		break;
	case ProfilerRequest::Type::FLOW:
		switch (req.action) {
		case ProfilerRequest::Action::ENABLE:
			startProfiling(g_network, {}, req.outputFile);
			break;
		case ProfilerRequest::Action::DISABLE:
			stopProfiling();
			break;
		case ProfilerRequest::Action::RUN:
			ASSERT(false);  // User should have called runProfiler.
			break;
		}
		break;
	}
}

ACTOR Future<Void> runProfiler(ProfilerRequest req) {
	if (req.action == ProfilerRequest::Action::RUN) {
		req.action = ProfilerRequest::Action::ENABLE;
		updateCpuProfiler(req);
		wait(delay(req.duration));
		req.action = ProfilerRequest::Action::DISABLE;
		updateCpuProfiler(req);
		return Void();
	} else {
		updateCpuProfiler(req);
		return Void();
	}
}

ACTOR Future<Void> storageServerRollbackRebooter( Future<Void> prevStorageServer, KeyValueStoreType storeType, std::string filename, UID id, LocalityData locality, Reference<AsyncVar<ServerDBInfo>> db, std::string folder, ActorCollection* filesClosed, int64_t memoryLimit, IKeyValueStore* store ) {
	loop {
		ErrorOr<Void> e = wait( errorOr( prevStorageServer) );
		if (!e.isError()) return Void();
		else if (e.getError().code() != error_code_please_reboot) throw e.getError();

		TraceEvent("StorageServerRequestedReboot", id);

		StorageServerInterface ssi;
		ssi.uniqueID = id;
		ssi.locality = locality;
		ssi.initEndpoints();

		prevStorageServer = storageServer( store, ssi, db, folder, Promise<Void>() );
		prevStorageServer = handleIOErrors(prevStorageServer, store, id, store->onClosed());
	}
}

// FIXME:  This will not work correctly in simulation as all workers would share the same roles map
std::set<std::pair<std::string, std::string>> g_roles;

Standalone<StringRef> roleString(std::set<std::pair<std::string, std::string>> roles, bool with_ids) {
	std:: string result;
	for(auto &r : roles) {
		if(!result.empty())
			result.append(",");
		result.append(r.first);
		if(with_ids) {
			result.append(":");
			result.append(r.second);
		}
	}
	return StringRef(result);
}

void startRole(const Role &role, UID roleId, UID workerId, std::map<std::string, std::string> details, std::string origination) {
	if(role.includeInTraceRoles) {
		addTraceRole(role.abbreviation);
	}

	TraceEvent ev("Role", roleId);
	ev.detail("As", role.roleName)
		.detail("Transition", "Begin")
		.detail("Origination", origination)
		.detail("OnWorker", workerId);
	for(auto it = details.begin(); it != details.end(); it++)
		ev.detail(it->first.c_str(), it->second);

	ev.trackLatest( (roleId.shortString() + ".Role" ).c_str() );

	// Update roles map, log Roles metrics
	g_roles.insert({role.roleName, roleId.shortString()});
	StringMetricHandle(LiteralStringRef("Roles")) = roleString(g_roles, false);
	StringMetricHandle(LiteralStringRef("RolesWithIDs")) = roleString(g_roles, true);
	if (g_network->isSimulated()) g_simulator.addRole(g_network->getLocalAddress(), role.roleName);
}

void endRole(const Role &role, UID id, std::string reason, bool ok, Error e) {
	{
		TraceEvent ev("Role", id);
		if(e.code() != invalid_error_code)
			ev.error(e, true);
		ev.detail("Transition", "End")
			.detail("As", role.roleName)
			.detail("Reason", reason);

		ev.trackLatest( (id.shortString() + ".Role").c_str() );
	}

	if(!ok) {
		std::string type = role.roleName + "Failed";

		TraceEvent err(SevError, type.c_str(), id);
		if(e.code() != invalid_error_code) {
			err.error(e, true);
		}
		err.detail("Reason", reason);
	}

	latestEventCache.clear( id.shortString() );

	// Update roles map, log Roles metrics
	g_roles.erase({role.roleName, id.shortString()});
	StringMetricHandle(LiteralStringRef("Roles")) = roleString(g_roles, false);
	StringMetricHandle(LiteralStringRef("RolesWithIDs")) = roleString(g_roles, true);
	if (g_network->isSimulated()) g_simulator.removeRole(g_network->getLocalAddress(), role.roleName);

	if(role.includeInTraceRoles) {
		removeTraceRole(role.abbreviation);
	}
}

ACTOR Future<Void> monitorServerDBInfo( Reference<AsyncVar<Optional<ClusterControllerFullInterface>>> ccInterface, Reference<ClusterConnectionFile> connFile, LocalityData locality, Reference<AsyncVar<ServerDBInfo>> dbInfo ) {
	// Initially most of the serverDBInfo is not known, but we know our locality right away
	ServerDBInfo localInfo;
	localInfo.myLocality = locality;
	dbInfo->set(localInfo);

	loop {
		GetServerDBInfoRequest req;
		req.knownServerInfoID = dbInfo->get().id;

		ClusterConnectionString fileConnectionString;
		if (connFile && !connFile->fileContentsUpToDate(fileConnectionString)) {
			req.issues = LiteralStringRef("incorrect_cluster_file_contents");
			if(connFile->canGetFilename()) {
				TraceEvent(SevWarnAlways, "IncorrectClusterFileContents").detail("Filename", connFile->getFilename())
					.detail("ConnectionStringFromFile", fileConnectionString.toString())
					.detail("CurrentConnectionString", connFile->getConnectionString().toString());
			}
		}

		auto peers = FlowTransport::transport().getIncompatiblePeers();
		for(auto it = peers->begin(); it != peers->end();) {
			if( now() - it->second.second > SERVER_KNOBS->INCOMPATIBLE_PEER_DELAY_BEFORE_LOGGING ) {
				req.incompatiblePeers.push_back(it->first);
				it = peers->erase(it);
			} else {
				it++;
			}
		}

		choose {
			when( ServerDBInfo ni = wait( ccInterface->get().present() ? brokenPromiseToNever( ccInterface->get().get().getServerDBInfo.getReply( req ) ) : Never() ) ) {
				TraceEvent("GotServerDBInfoChange").detail("ChangeID", ni.id).detail("MasterID", ni.master.id());
				ServerDBInfo localInfo = ni;
				localInfo.myLocality = locality;
				dbInfo->set(localInfo);
			}
			when( wait( ccInterface->onChange() ) ) {
				if(ccInterface->get().present())
					TraceEvent("GotCCInterfaceChange").detail("CCID", ccInterface->get().get().id()).detail("CCMachine", ccInterface->get().get().getWorkers.getEndpoint().address);
			}
		}
	}
}

ACTOR Future<Void> workerServer( Reference<ClusterConnectionFile> connFile, Reference<AsyncVar<Optional<ClusterControllerFullInterface>>> ccInterface, LocalityData locality,
	Reference<AsyncVar<ClusterControllerPriorityInfo>> asyncPriorityInfo, ProcessClass initialClass, std::string folder, int64_t memoryLimit, std::string metricsConnFile, std::string metricsPrefix, Promise<Void> recoveredDiskFiles) {
	state PromiseStream< ErrorInfo > errors;
	state Future<Void> handleErrors = workerHandleErrors( errors.getFuture() );  // Needs to be stopped last
	state ActorCollection errorForwarders(false);
	state Future<Void> loggingTrigger = Void();
	state double loggingDelay = SERVER_KNOBS->WORKER_LOGGING_INTERVAL;
	state ActorCollection filesClosed(true);
	state Promise<Void> stopping;
	state WorkerCache<InitializeStorageReply> storageCache;
	state Reference<AsyncVar<ServerDBInfo>> dbInfo( new AsyncVar<ServerDBInfo>(ServerDBInfo()) );
	state Future<Void> metricsLogger;
	state PromiseStream<InitializeTLogRequest> tlogRequests;
	state Future<Void> tlog = Void();

	state WorkerInterface interf( locality );

	if(metricsPrefix.size() > 0) {
		if( metricsConnFile.size() > 0) {
			try {
				state Reference<Cluster> cluster = Cluster::createCluster( metricsConnFile, Cluster::API_VERSION_LATEST );
				metricsLogger = runMetrics( cluster->createDatabase(locality), KeyRef(metricsPrefix) );
			} catch(Error &e) {
				TraceEvent(SevWarnAlways, "TDMetricsBadClusterFile").error(e).detail("ConnFile", metricsConnFile);
			}
		} else {
			bool lockAware = metricsPrefix.size() && metricsPrefix[0] == '\xff';
			metricsLogger = runMetrics( openDBOnServer( dbInfo, TaskDefaultEndpoint, true, lockAware ), KeyRef(metricsPrefix) );
		}
	}

	errorForwarders.add( loadedPonger( interf.debugPing.getFuture() ) );
	errorForwarders.add( waitFailureServer( interf.waitFailure.getFuture() ) );
	errorForwarders.add( monitorServerDBInfo( ccInterface, connFile, locality, dbInfo ) );
	errorForwarders.add( testerServerCore( interf.testerInterface, connFile, dbInfo, locality ) );

	filesClosed.add(stopping.getFuture());

	initializeSystemMonitorMachineState(SystemMonitorMachineState(folder, locality.zoneId(), locality.machineId(), g_network->getLocalAddress().ip));

	{
		auto recruited = interf;  //ghetto! don't we all love a good #define
		DUMPTOKEN(recruited.clientInterface.reboot);
		DUMPTOKEN(recruited.clientInterface.profiler);
		DUMPTOKEN(recruited.tLog);
		DUMPTOKEN(recruited.master);
		DUMPTOKEN(recruited.masterProxy);
		DUMPTOKEN(recruited.resolver);
		DUMPTOKEN(recruited.storage);
		DUMPTOKEN(recruited.debugPing);
		DUMPTOKEN(recruited.coordinationPing);
		DUMPTOKEN(recruited.waitFailure);
		DUMPTOKEN(recruited.setMetricsRate);
		DUMPTOKEN(recruited.eventLogRequest);
		DUMPTOKEN(recruited.traceBatchDumpRequest);
	}

	try {
		std::vector<DiskStore> stores = getDiskStores( folder );
		bool validateDataFiles = deleteFile(joinPath(folder, validationFilename));
		std::vector<Future<Void>> recoveries;
		for( int f = 0; f < stores.size(); f++ ) {
			DiskStore s = stores[f];
			// FIXME: Error handling
			if( s.storedComponent == DiskStore::Storage ) {
				IKeyValueStore* kv = openKVStore(s.storeType, s.filename, s.storeID, memoryLimit, false, validateDataFiles);
				Future<Void> kvClosed = kv->onClosed();
				filesClosed.add( kvClosed );

				StorageServerInterface recruited;
				recruited.uniqueID = s.storeID;
				recruited.locality = locality;
				recruited.initEndpoints();

				std::map<std::string, std::string> details;
				details["StorageEngine"] = s.storeType.toString();
				startRole( Role::STORAGE_SERVER, recruited.id(), interf.id(), details, "Restored" );

				DUMPTOKEN(recruited.getVersion);
				DUMPTOKEN(recruited.getValue);
				DUMPTOKEN(recruited.getKey);
				DUMPTOKEN(recruited.getKeyValues);
				DUMPTOKEN(recruited.getShardState);
				DUMPTOKEN(recruited.waitMetrics);
				DUMPTOKEN(recruited.splitMetrics);
				DUMPTOKEN(recruited.getPhysicalMetrics);
				DUMPTOKEN(recruited.waitFailure);
				DUMPTOKEN(recruited.getQueuingMetrics);
				DUMPTOKEN(recruited.getKeyValueStoreType);
				DUMPTOKEN(recruited.watchValue);

				Promise<Void> recovery;
				Future<Void> f = storageServer( kv, recruited, dbInfo, folder, recovery );
				recoveries.push_back(recovery.getFuture());
				f = handleIOErrors( f, kv, s.storeID, kvClosed );
				f = storageServerRollbackRebooter( f, s.storeType, s.filename, recruited.id(), recruited.locality, dbInfo, folder, &filesClosed, memoryLimit, kv);
				errorForwarders.add( forwardError( errors, Role::STORAGE_SERVER, recruited.id(), f ) );
			} else if( s.storedComponent == DiskStore::TLogData ) {
				IKeyValueStore* kv = openKVStore( s.storeType, s.filename, s.storeID, memoryLimit, validateDataFiles );
				IDiskQueue* queue = openDiskQueue(
					joinPath( folder, fileLogQueuePrefix.toString() + s.storeID.toString() + "-"), tlogQueueExtension.toString(), s.storeID,  10*SERVER_KNOBS->TARGET_BYTES_PER_TLOG);
				filesClosed.add( kv->onClosed() );
				filesClosed.add( queue->onClosed() );

				std::map<std::string, std::string> details;
				details["StorageEngine"] = s.storeType.toString();
				startRole( Role::SHARED_TRANSACTION_LOG, s.storeID, interf.id(), details, "Restored" );

				Promise<Void> oldLog;
				Promise<Void> recovery;
				Future<Void> tl = tLog( kv, queue, dbInfo, locality, tlog.isReady() ? tlogRequests : PromiseStream<InitializeTLogRequest>(), s.storeID, true, oldLog, recovery );
				recoveries.push_back(recovery.getFuture());

				tl = handleIOErrors( tl, kv, s.storeID );
				tl = handleIOErrors( tl, queue, s.storeID );
				if(tlog.isReady()) {
					tlog = oldLog.getFuture() || tl;
				}
				errorForwarders.add( forwardError( errors, Role::SHARED_TRANSACTION_LOG, s.storeID, tl ) );
			}
		}

		std::map<std::string, std::string> details;
		details["Locality"] = locality.toString();
		details["DataFolder"] = folder;
		details["StoresPresent"] = format("%d", stores.size());
		startRole( Role::WORKER, interf.id(), interf.id(), details );

		wait(waitForAll(recoveries));
		recoveredDiskFiles.send(Void());

		errorForwarders.add( registrationClient( ccInterface, interf, asyncPriorityInfo, initialClass ) );

		TraceEvent("RecoveriesComplete", interf.id());

		loop choose {

			when( RebootRequest req = waitNext( interf.clientInterface.reboot.getFuture() ) ) {
				state RebootRequest rebootReq = req;
				if(rebootReq.checkData) {
					Reference<IAsyncFile> checkFile = wait( IAsyncFileSystem::filesystem()->open( joinPath(folder, validationFilename), IAsyncFile::OPEN_CREATE | IAsyncFile::OPEN_READWRITE, 0600 ) );
					wait( checkFile->sync() );
				}

				if(g_network->isSimulated()) {
					TraceEvent("SimulatedReboot").detail("Deletion", rebootReq.deleteData );
					if( rebootReq.deleteData ) {
						throw please_reboot_delete();
					}
					throw please_reboot();
				}
				else {
					TraceEvent("ProcessReboot");
					ASSERT(!rebootReq.deleteData);
					flushAndExit(0);
				}
			}
			when( ProfilerRequest req = waitNext(interf.clientInterface.profiler.getFuture()) ) {
				state ProfilerRequest profilerReq = req;
				// There really isn't a great "filepath sanitizer" or "filepath escape" function available,
				// thus we instead enforce a different requirement.  One can only write to a file that's
				// beneath the working directory, and we remove the ability to do any symlink or ../..
				// tricks by resolving all paths through `abspath` first.
				try {
					std::string realLogDir = abspath(SERVER_KNOBS->LOG_DIRECTORY);
					std::string realOutPath = abspath(realLogDir + "/" + profilerReq.outputFile.toString());
					if (realLogDir.size() < realOutPath.size() &&
					    strncmp(realLogDir.c_str(), realOutPath.c_str(), realLogDir.size()) == 0) {
						profilerReq.outputFile = realOutPath;
						uncancellable(runProfiler(profilerReq));
						profilerReq.reply.send(Void());
					} else {
						profilerReq.reply.sendError(client_invalid_operation());
					}
				} catch (Error& e) {
					profilerReq.reply.sendError(e);
				}
			}
			when( RecruitMasterRequest req = waitNext(interf.master.getFuture()) ) {
				MasterInterface recruited;
				recruited.locality = locality;
				recruited.initEndpoints();

				startRole( Role::MASTER, recruited.id(), interf.id() );

				DUMPTOKEN( recruited.waitFailure );
				DUMPTOKEN( recruited.getRateInfo );
				DUMPTOKEN( recruited.tlogRejoin );
				DUMPTOKEN( recruited.changeCoordinators );
				DUMPTOKEN( recruited.getCommitVersion );

				//printf("Recruited as masterServer\n");
				Future<Void> masterProcess = masterServer( recruited, dbInfo, ServerCoordinators( connFile ), req.lifetime, req.forceRecovery );
				errorForwarders.add( zombie(recruited, forwardError( errors, Role::MASTER, recruited.id(), masterProcess )) );
				req.reply.send(recruited);
			}
			when( InitializeTLogRequest req = waitNext(interf.tLog.getFuture()) ) {
				tlogRequests.send(req);
				if(tlog.isReady()) {
					UID logId = g_random->randomUniqueID();
					std::map<std::string, std::string> details;
					details["ForMaster"] = req.recruitmentID.shortString();
					details["StorageEngine"] = req.storeType.toString();

					//FIXME: start role for every tlog instance, rather that just for the shared actor, also use a different role type for the shared actor
					startRole( Role::SHARED_TRANSACTION_LOG, logId, interf.id(), details );

					std::string filename = filenameFromId( req.storeType, folder, fileLogDataPrefix.toString(), logId );
					IKeyValueStore* data = openKVStore( req.storeType, filename, logId, memoryLimit );
					IDiskQueue* queue = openDiskQueue( joinPath( folder, fileLogQueuePrefix.toString() + logId.toString() + "-" ), tlogQueueExtension.toString(), logId );
					filesClosed.add( data->onClosed() );
					filesClosed.add( queue->onClosed() );

					tlog = tLog( data, queue, dbInfo, locality, tlogRequests, logId, false, Promise<Void>(), Promise<Void>() );
					tlog = handleIOErrors( tlog, data, logId );
					tlog = handleIOErrors( tlog, queue, logId );
					errorForwarders.add( forwardError( errors, Role::SHARED_TRANSACTION_LOG, logId, tlog ) );
				}
			}
			when( InitializeStorageRequest req = waitNext(interf.storage.getFuture()) ) {
				if( !storageCache.exists( req.reqId ) ) {
					StorageServerInterface recruited(req.interfaceId);
					recruited.locality = locality;
					recruited.initEndpoints();

					std::map<std::string, std::string> details;
					details["StorageEngine"] = req.storeType.toString();
					startRole( Role::STORAGE_SERVER, recruited.id(), interf.id(), details );

					DUMPTOKEN(recruited.getVersion);
					DUMPTOKEN(recruited.getValue);
					DUMPTOKEN(recruited.getKey);
					DUMPTOKEN(recruited.getKeyValues);
					DUMPTOKEN(recruited.getShardState);
					DUMPTOKEN(recruited.waitMetrics);
					DUMPTOKEN(recruited.splitMetrics);
					DUMPTOKEN(recruited.getPhysicalMetrics);
					DUMPTOKEN(recruited.waitFailure);
					DUMPTOKEN(recruited.getQueuingMetrics);
					DUMPTOKEN(recruited.getKeyValueStoreType);
					DUMPTOKEN(recruited.watchValue);
					//printf("Recruited as storageServer\n");

					std::string filename = filenameFromId( req.storeType, folder, fileStoragePrefix.toString(), recruited.id() );
					IKeyValueStore* data = openKVStore( req.storeType, filename, recruited.id(), memoryLimit );
					Future<Void> kvClosed = data->onClosed();
					filesClosed.add( kvClosed );
					ReplyPromise<InitializeStorageReply> storageReady = req.reply;
					storageCache.set( req.reqId, storageReady.getFuture() );
					Future<Void> s = storageServer( data, recruited, req.seedTag, storageReady, dbInfo, folder );
					s = handleIOErrors(s, data, recruited.id(), kvClosed);
					s = storageCache.removeOnReady( req.reqId, s );
					s = storageServerRollbackRebooter( s, req.storeType, filename, recruited.id(), recruited.locality, dbInfo, folder, &filesClosed, memoryLimit, data );
					errorForwarders.add( forwardError( errors, Role::STORAGE_SERVER, recruited.id(), s ) );
				} else
					forwardPromise( req.reply, storageCache.get( req.reqId ) );
			}
			when( InitializeMasterProxyRequest req = waitNext(interf.masterProxy.getFuture()) ) {
				MasterProxyInterface recruited;
				recruited.locality = locality;
				recruited.initEndpoints();

				std::map<std::string, std::string> details;
				details["ForMaster"] = req.master.id().shortString();
				startRole( Role::MASTER_PROXY, recruited.id(), interf.id(), details );

				DUMPTOKEN(recruited.commit);
				DUMPTOKEN(recruited.getConsistentReadVersion);
				DUMPTOKEN(recruited.getKeyServersLocations);
				DUMPTOKEN(recruited.getStorageServerRejoinInfo);
				DUMPTOKEN(recruited.waitFailure);
				DUMPTOKEN(recruited.getRawCommittedVersion);
				DUMPTOKEN(recruited.txnState);

				//printf("Recruited as masterProxyServer\n");
				errorForwarders.add( zombie(recruited, forwardError( errors, Role::MASTER_PROXY, recruited.id(),
						masterProxyServer( recruited, req, dbInfo ) ) ) );
				req.reply.send(recruited);
			}
			when( InitializeResolverRequest req = waitNext(interf.resolver.getFuture()) ) {
				ResolverInterface recruited;
				recruited.locality = locality;
				recruited.initEndpoints();

				std::map<std::string, std::string> details;
				startRole( Role::RESOLVER, recruited.id(), interf.id(), details );

				DUMPTOKEN(recruited.resolve);
				DUMPTOKEN(recruited.metrics);
				DUMPTOKEN(recruited.split);
				DUMPTOKEN(recruited.waitFailure);

				errorForwarders.add( zombie(recruited, forwardError( errors, Role::RESOLVER, recruited.id(),
						resolver( recruited, req, dbInfo ) ) ) );
				req.reply.send(recruited);
			}
			when( InitializeLogRouterRequest req = waitNext(interf.logRouter.getFuture()) ) {
				TLogInterface recruited(locality);
				recruited.initEndpoints();

				std::map<std::string, std::string> details;
				startRole( Role::LOG_ROUTER, recruited.id(), interf.id(), details );

				DUMPTOKEN( recruited.peekMessages );
				DUMPTOKEN( recruited.popMessages );
				DUMPTOKEN( recruited.commit );
				DUMPTOKEN( recruited.lock );
				DUMPTOKEN( recruited.getQueuingMetrics );
				DUMPTOKEN( recruited.confirmRunning );

				errorForwarders.add( zombie(recruited, forwardError( errors, Role::LOG_ROUTER, recruited.id(), 
						logRouter( recruited, req, dbInfo ) ) ) );
				req.reply.send(recruited);
			}
			when( CoordinationPingMessage m = waitNext( interf.coordinationPing.getFuture() ) ) {
				TraceEvent("CoordinationPing", interf.id()).detail("CCID", m.clusterControllerId).detail("TimeStep", m.timeStep);
			}
			when( SetMetricsLogRateRequest req = waitNext(interf.setMetricsRate.getFuture()) ) {
				TraceEvent("LoggingRateChange", interf.id()).detail("OldDelay", loggingDelay).detail("NewLogPS", req.metricsLogsPerSecond);
				if( req.metricsLogsPerSecond != 0 ) {
					loggingDelay = 1.0 / req.metricsLogsPerSecond;
					loggingTrigger = Void();
				}
			}
			when( EventLogRequest req = waitNext(interf.eventLogRequest.getFuture()) ) {
				TraceEventFields e;
				if( req.getLastError )
					e = latestEventCache.getLatestError();
				else
					e = latestEventCache.get( req.eventName.toString() );
				req.reply.send(e);
			}
			when( TraceBatchDumpRequest req = waitNext(interf.traceBatchDumpRequest.getFuture()) ) {
				g_traceBatch.dump();
				req.reply.send(Void());
			}
			when( DiskStoreRequest req = waitNext(interf.diskStoreRequest.getFuture()) ) {
				Standalone<VectorRef<UID>> ids;
				for(DiskStore d : getDiskStores(folder)) {
					bool included = true;
					if(!req.includePartialStores) {
						if(d.storeType == KeyValueStoreType::SSD_BTREE_V1) {
							included = fileExists(d.filename + ".fdb-wal");
						}
						else if (d.storeType == KeyValueStoreType::SSD_BTREE_V2) {
							included = fileExists(d.filename + ".sqlite-wal");
						}
						else if (d.storeType == KeyValueStoreType::SSD_REDWOOD_V1) {
							included = fileExists(d.filename + "0.pagerlog") && fileExists(d.filename + "1.pagerlog");
						}
						else {
							ASSERT(d.storeType == KeyValueStoreType::MEMORY);
							included = fileExists(d.filename + "1.fdq");
						}
						if(d.storedComponent == DiskStore::COMPONENT::TLogData && included) {
							std::string basename = fileLogQueuePrefix.toString() + d.filename.substr(fileLogDataPrefix.size());
							included = fileExists(basename + "0.fdq") && fileExists(basename + "1.fdq");
						}
					}
					if(included) {
						ids.push_back(ids.arena(), d.storeID);
					}
				}
				req.reply.send(ids);
			}
			when( wait( loggingTrigger ) ) {
				systemMonitor();
				loggingTrigger = delay( loggingDelay, TaskFlushTrace );
			}
			when( wait( errorForwarders.getResult() ) ) {}
			when( wait( handleErrors ) ) {}
		}
	} catch (Error& err) {
		state Error e = err;
		bool ok = e.code() == error_code_please_reboot || e.code() == error_code_actor_cancelled || e.code() == error_code_please_reboot_delete;

		endRole(Role::WORKER, interf.id(), "WorkerError", ok, e);
		errorForwarders.clear(false);
		tlog = Void();

		if (e.code() != error_code_actor_cancelled) { // We get cancelled e.g. when an entire simulation times out, but in that case we won't be restarted and don't need to wait for shutdown
			stopping.send(Void());
			wait( filesClosed.getResult() ); // Wait for complete shutdown of KV stores
			wait(delay(0.0)); //Unwind the callstack to make sure that IAsyncFile references are all gone
			TraceEvent(SevInfo, "WorkerShutdownComplete", interf.id());
		}

		throw e;
	}
}

ACTOR Future<Void> extractClusterInterface( Reference<AsyncVar<Optional<ClusterControllerFullInterface>>> a, Reference<AsyncVar<Optional<ClusterInterface>>> b ) {
	loop {
		if(a->get().present())
			b->set(a->get().get().clientInterface);
		else
			b->set(Optional<ClusterInterface>());
		wait(a->onChange());
	}
}

static std::set<int> const& normalWorkerErrors() {
	static std::set<int> s;
	if (s.empty()) {
		s.insert( error_code_please_reboot );
		s.insert( error_code_please_reboot_delete );
	}
	return s;
}

ACTOR Future<Void> fileNotFoundToNever(Future<Void> f) {
	try {
		wait(f);
		return Void();
	}
	catch(Error &e) {
		if(e.code() == error_code_file_not_found) {
			TraceEvent(SevWarn, "ClusterCoordinatorFailed").error(e);
			return Never();
		}
		throw;
	}
}

ACTOR Future<Void> printTimeout() {
	wait( delay(5) );
	if( !g_network->isSimulated() ) {
		fprintf(stderr, "Warning: FDBD has not joined the cluster after 5 seconds.\n");
		fprintf(stderr, "  Check configuration and availability using the 'status' command with the fdbcli\n");
	}
	return Void();
}

ACTOR Future<Void> printOnFirstConnected( Reference<AsyncVar<Optional<ClusterInterface>>> ci ) {
	state Future<Void> timeoutFuture = printTimeout();
	loop {
		choose {
			when (wait( ci->get().present() ? IFailureMonitor::failureMonitor().onStateEqual( ci->get().get().openDatabase.getEndpoint(), FailureStatus(false) ) : Never() )) {
				printf("FDBD joined cluster.\n");
				TraceEvent("FDBDConnected");
				return Void();
			}
			when( wait(ci->onChange())) {}
		}
	}
}

ClusterControllerPriorityInfo getCCPriorityInfo(std::string filePath, ProcessClass processClass) {
	if (!fileExists(filePath))
		return ClusterControllerPriorityInfo(ProcessClass(processClass.classType(), ProcessClass::CommandLineSource).machineClassFitness(ProcessClass::ClusterController), false, ClusterControllerPriorityInfo::FitnessUnknown);
	std::string contents(readFileBytes(filePath, 1000));
	BinaryReader br(StringRef(contents), IncludeVersion());
	ClusterControllerPriorityInfo priorityInfo(ProcessClass::UnsetFit, false, ClusterControllerPriorityInfo::FitnessUnknown);
	br >> priorityInfo;
	if (!br.empty()) {
		if (g_network->isSimulated()) {
			ASSERT(false);
		}
		else {
			TraceEvent(SevWarnAlways, "FitnessFileCorrupted").detail("filePath", filePath);
			return ClusterControllerPriorityInfo(ProcessClass(processClass.classType(), ProcessClass::CommandLineSource).machineClassFitness(ProcessClass::ClusterController), false, ClusterControllerPriorityInfo::FitnessUnknown);
		}
	}
	return priorityInfo;
}

ACTOR Future<Void> monitorAndWriteCCPriorityInfo(std::string filePath, Reference<AsyncVar<ClusterControllerPriorityInfo>> asyncPriorityInfo) {
	loop {
		wait(asyncPriorityInfo->onChange());
		std::string contents(BinaryWriter::toValue(asyncPriorityInfo->get(), IncludeVersion()).toString());
		atomicReplace(filePath, contents, false);
	}
}

ACTOR Future<UID> createAndLockProcessIdFile(std::string folder) {
	state UID processIDUid;
	platform::createDirectory(folder);

	try {
		state std::string lockFilePath = joinPath(folder, "processId");
		state ErrorOr<Reference<IAsyncFile>> lockFile = wait(errorOr(IAsyncFileSystem::filesystem(g_network)->open(lockFilePath, IAsyncFile::OPEN_READWRITE | IAsyncFile::OPEN_LOCK, 0600)));

		if (lockFile.isError() && lockFile.getError().code() == error_code_file_not_found && !fileExists(lockFilePath)) {
			Reference<IAsyncFile> _lockFile = wait(IAsyncFileSystem::filesystem()->open(lockFilePath, IAsyncFile::OPEN_ATOMIC_WRITE_AND_CREATE | IAsyncFile::OPEN_CREATE | IAsyncFile::OPEN_LOCK | IAsyncFile::OPEN_READWRITE, 0600));
			lockFile = _lockFile;
			processIDUid = g_random->randomUniqueID();
			BinaryWriter wr(IncludeVersion());
			wr << processIDUid;
			wait(lockFile.get()->write(wr.getData(), wr.getLength(), 0));
			wait(lockFile.get()->sync());
		}
		else {
			if (lockFile.isError()) throw lockFile.getError(); // If we've failed to open the file, throw an exception

			int64_t fileSize = wait(lockFile.get()->size());
			state Key fileData = makeString(fileSize);
			int length = wait(lockFile.get()->read(mutateString(fileData), fileSize, 0));
			processIDUid = BinaryReader::fromStringRef<UID>(fileData, IncludeVersion());
		}
	}
	catch (Error& e) {
		if (e.code() != error_code_actor_cancelled) {
			if (!e.isInjectedFault())
				fprintf(stderr, "ERROR: error creating or opening process id file `%s'.\n", joinPath(folder, "processId").c_str());
			TraceEvent(SevError, "OpenProcessIdError").error(e);
		}
		throw;
	}
	return processIDUid;
}

ACTOR Future<Void> fdbd(
	Reference<ClusterConnectionFile> connFile,
	LocalityData localities,
	ProcessClass processClass,
	std::string dataFolder,
	std::string coordFolder,
	int64_t memoryLimit,
	std::string metricsConnFile,
	std::string metricsPrefix )
{
	try {

		ServerCoordinators coordinators( connFile );
		TraceEvent("StartingFDBD").detailext("ZoneID", localities.zoneId()).detailext("MachineId", localities.machineId()).detail("DiskPath", dataFolder).detail("CoordPath", coordFolder);

		// SOMEDAY: start the services on the machine in a staggered fashion in simulation?
		state vector<Future<Void>> v;
		// Endpoints should be registered first before any process trying to connect to it. So coordinationServer actor should be the first one executed before any other.
		if ( coordFolder.size() )
			v.push_back( fileNotFoundToNever( coordinationServer( coordFolder ) ) ); //SOMEDAY: remove the fileNotFound wrapper and make DiskQueue construction safe from errors setting up their files
		
		state UID processIDUid = wait(createAndLockProcessIdFile(dataFolder));
		localities.set(LocalityData::keyProcessId, processIDUid.toString());
		// Only one process can execute on a dataFolder from this point onwards

		std::string fitnessFilePath = joinPath(dataFolder, "fitness");
		Reference<AsyncVar<Optional<ClusterControllerFullInterface>>> cc(new AsyncVar<Optional<ClusterControllerFullInterface>>);
		Reference<AsyncVar<Optional<ClusterInterface>>> ci(new AsyncVar<Optional<ClusterInterface>>);
		Reference<AsyncVar<ClusterControllerPriorityInfo>> asyncPriorityInfo(new AsyncVar<ClusterControllerPriorityInfo>(getCCPriorityInfo(fitnessFilePath, processClass)));
		Promise<Void> recoveredDiskFiles;

		v.push_back(reportErrors(monitorAndWriteCCPriorityInfo(fitnessFilePath, asyncPriorityInfo), "MonitorAndWriteCCPriorityInfo"));
		v.push_back( reportErrors( processClass == ProcessClass::TesterClass ? monitorLeader( connFile, cc ) : clusterController( connFile, cc , asyncPriorityInfo, recoveredDiskFiles.getFuture(), localities ), "ClusterController") );
		v.push_back( reportErrors(extractClusterInterface( cc, ci ), "ExtractClusterInterface") );
		v.push_back( reportErrors(failureMonitorClient( ci, true ), "FailureMonitorClient") );
		v.push_back( reportErrorsExcept(workerServer(connFile, cc, localities, asyncPriorityInfo, processClass, dataFolder, memoryLimit, metricsConnFile, metricsPrefix, recoveredDiskFiles), "WorkerServer", UID(), &normalWorkerErrors()) );
		state Future<Void> firstConnect = reportErrors( printOnFirstConnected(ci), "ClusterFirstConnectedError" );

		wait( quorum(v,1) );
		ASSERT(false);  // None of these actors should terminate normally
		throw internal_error();
	} catch(Error &e) {
		Error err = checkIOTimeout(e);
		throw err;
	}
}

const Role Role::WORKER("Worker", "WK", false);
const Role Role::STORAGE_SERVER("StorageServer", "SS");
const Role Role::TRANSACTION_LOG("TLog", "TL");
const Role Role::SHARED_TRANSACTION_LOG("SharedTLog", "SL", false);
const Role Role::MASTER_PROXY("MasterProxyServer", "MP");
const Role Role::MASTER("MasterServer", "MS");
const Role Role::RESOLVER("Resolver", "RV");
const Role Role::CLUSTER_CONTROLLER("ClusterController", "CC");
const Role Role::TESTER("Tester", "TS");
const Role Role::LOG_ROUTER("LogRouter", "LR");<|MERGE_RESOLUTION|>--- conflicted
+++ resolved
@@ -113,15 +113,11 @@
 	state Future<ErrorOr<Void>> storeError = actor.isReady() ? Never() : errorOr( store->getError() );
 	choose {
 		when (state ErrorOr<Void> e = wait( errorOr(actor) )) {
-<<<<<<< HEAD
-			wait(onClosed);
-=======
 			if (e.isError() && e.getError().code() == error_code_please_reboot) {
 				// no need to wait.
 			} else {
 				wait(onClosed);
 			}
->>>>>>> e6476e05
 			if(storeError.isReady()) throw storeError.get().getError();
 			if (e.isError()) throw e.getError(); else return e.get();
 		}
