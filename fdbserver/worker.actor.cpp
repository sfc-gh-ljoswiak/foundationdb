/*
 * worker.actor.cpp
 *
 * This source file is part of the FoundationDB open source project
 *
 * Copyright 2013-2018 Apple Inc. and the FoundationDB project authors
 *
 * Licensed under the Apache License, Version 2.0 (the "License");
 * you may not use this file except in compliance with the License.
 * You may obtain a copy of the License at
 *
 *     http://www.apache.org/licenses/LICENSE-2.0
 *
 * Unless required by applicable law or agreed to in writing, software
 * distributed under the License is distributed on an "AS IS" BASIS,
 * WITHOUT WARRANTIES OR CONDITIONS OF ANY KIND, either express or implied.
 * See the License for the specific language governing permissions and
 * limitations under the License.
 */

#include <tuple>
#include <boost/lexical_cast.hpp>

#include "fdbrpc/Locality.h"
#include "fdbclient/StorageServerInterface.h"
#include "fdbserver/Knobs.h"
#include "flow/ActorCollection.h"
#include "flow/ProtocolVersion.h"
#include "flow/SystemMonitor.h"
#include "flow/TDMetric.actor.h"
#include "fdbrpc/simulator.h"
#include "fdbclient/NativeAPI.actor.h"
#include "fdbserver/MetricLogger.actor.h"
#include "fdbserver/BackupInterface.h"
#include "fdbserver/WorkerInterface.actor.h"
#include "fdbserver/IKeyValueStore.h"
#include "fdbserver/WaitFailure.h"
#include "fdbserver/TesterInterface.actor.h" // for poisson()
#include "fdbserver/IDiskQueue.h"
#include "fdbclient/DatabaseContext.h"
#include "fdbserver/DataDistributorInterface.h"
#include "fdbserver/ServerDBInfo.h"
#include "fdbserver/FDBExecHelper.actor.h"
#include "fdbserver/CoordinationInterface.h"
#include "fdbserver/LocalConfiguration.h"
#include "fdbclient/MonitorLeader.h"
#include "fdbclient/ClientWorkerInterface.h"
#include "flow/Profiler.h"
#include "flow/ThreadHelper.actor.h"
#include "flow/Trace.h"
#include "flow/network.h"

#ifdef __linux__
#include <fcntl.h>
#include <stdio.h>
#include <sys/stat.h>
#include <sys/types.h>
#include <unistd.h>
#endif
#if defined(__linux__) || defined(__FreeBSD__)
#ifdef USE_GPERFTOOLS
#include "gperftools/profiler.h"
#include "gperftools/heap-profiler.h"
#endif
#include <unistd.h>
#include <thread>
#include <execinfo.h>
#endif
#include "flow/actorcompiler.h" // This must be the last #include.

#if CENABLED(0, NOT_IN_CLEAN)
extern IKeyValueStore* keyValueStoreCompressTestData(IKeyValueStore* store);
#define KV_STORE(filename, uid) keyValueStoreCompressTestData(keyValueStoreSQLite(filename, uid))
#elif CENABLED(0, NOT_IN_CLEAN)
#define KV_STORE(filename, uid) keyValueStoreSQLite(filename, uid)
#else
#define KV_STORE(filename, uid) keyValueStoreMemory(filename, uid)
#endif

ACTOR Future<std::vector<Endpoint>> tryDBInfoBroadcast(RequestStream<UpdateServerDBInfoRequest> stream,
                                                       UpdateServerDBInfoRequest req) {
	ErrorOr<std::vector<Endpoint>> rep =
	    wait(stream.getReplyUnlessFailedFor(req, SERVER_KNOBS->DBINFO_FAILED_DELAY, 0));
	if (rep.present()) {
		return rep.get();
	}
	req.broadcastInfo.push_back(stream.getEndpoint());
	return req.broadcastInfo;
}

ACTOR Future<std::vector<Endpoint>> broadcastDBInfoRequest(UpdateServerDBInfoRequest req,
                                                           int sendAmount,
                                                           Optional<Endpoint> sender,
                                                           bool sendReply) {
	state std::vector<Future<std::vector<Endpoint>>> replies;
	state ReplyPromise<std::vector<Endpoint>> reply = req.reply;
	resetReply(req);
	int currentStream = 0;
	std::vector<Endpoint> broadcastEndpoints = req.broadcastInfo;
	for (int i = 0; i < sendAmount && currentStream < broadcastEndpoints.size(); i++) {
		std::vector<Endpoint> endpoints;
		RequestStream<UpdateServerDBInfoRequest> cur(broadcastEndpoints[currentStream++]);
		while (currentStream < broadcastEndpoints.size() * (i + 1) / sendAmount) {
			endpoints.push_back(broadcastEndpoints[currentStream++]);
		}
		req.broadcastInfo = endpoints;
		replies.push_back(tryDBInfoBroadcast(cur, req));
		resetReply(req);
	}
	wait(waitForAll(replies));
	std::vector<Endpoint> notUpdated;
	if (sender.present()) {
		notUpdated.push_back(sender.get());
	}
	for (auto& it : replies) {
		notUpdated.insert(notUpdated.end(), it.get().begin(), it.get().end());
	}
	if (sendReply) {
		reply.send(notUpdated);
	}
	return notUpdated;
}

ACTOR static Future<Void> extractClientInfo(Reference<AsyncVar<ServerDBInfo>> db,
                                            Reference<AsyncVar<ClientDBInfo>> info) {
	state std::vector<UID> lastCommitProxyUIDs;
	state std::vector<CommitProxyInterface> lastCommitProxies;
	state std::vector<UID> lastGrvProxyUIDs;
	state std::vector<GrvProxyInterface> lastGrvProxies;
	loop {
		ClientDBInfo ni = db->get().client;
		shrinkProxyList(ni, lastCommitProxyUIDs, lastCommitProxies, lastGrvProxyUIDs, lastGrvProxies);
		info->set(ni);
		wait(db->onChange());
	}
}

Database openDBOnServer(Reference<AsyncVar<ServerDBInfo>> const& db,
                        TaskPriority taskID,
                        bool enableLocalityLoadBalance,
                        bool lockAware) {
	auto info = makeReference<AsyncVar<ClientDBInfo>>();
	return DatabaseContext::create(info,
	                               extractClientInfo(db, info),
	                               enableLocalityLoadBalance ? db->get().myLocality : LocalityData(),
	                               enableLocalityLoadBalance,
	                               taskID,
	                               lockAware);
}

struct ErrorInfo {
	Error error;
	const Role& role;
	UID id;
	ErrorInfo(Error e, const Role& role, UID id) : error(e), role(role), id(id) {}
	template <class Ar>
	void serialize(Ar&) {
		ASSERT(false);
	}
};

Error checkIOTimeout(Error const& e) {
	// Convert all_errors to io_timeout if global timeout bool was set
	bool timeoutOccurred = (bool)g_network->global(INetwork::enASIOTimedOut);
	// In simulation, have to check global timed out flag for both this process and the machine process on which IO is
	// done
	if (g_network->isSimulated() && !timeoutOccurred)
		timeoutOccurred = g_pSimulator->getCurrentProcess()->machine->machineProcess->global(INetwork::enASIOTimedOut);

	if (timeoutOccurred) {
		TEST(true); // Timeout occurred
		Error timeout = io_timeout();
		// Preserve injectedness of error
		if (e.isInjectedFault())
			timeout = timeout.asInjectedFault();
		return timeout;
	}
	return e;
}

ACTOR Future<Void> forwardError(PromiseStream<ErrorInfo> errors, Role role, UID id, Future<Void> process) {
	try {
		wait(process);
		errors.send(ErrorInfo(success(), role, id));
		return Void();
	} catch (Error& e) {
		errors.send(ErrorInfo(e, role, id));
		return Void();
	}
}

ACTOR Future<Void> handleIOErrors(Future<Void> actor, IClosable* store, UID id, Future<Void> onClosed = Void()) {
	state Future<ErrorOr<Void>> storeError = actor.isReady() ? Never() : errorOr(store->getError());
	choose {
		when(state ErrorOr<Void> e = wait(errorOr(actor))) {
			if (e.isError() && e.getError().code() == error_code_please_reboot) {
				// no need to wait.
			} else {
				wait(onClosed);
			}
			if (e.isError() && e.getError().code() == error_code_broken_promise && !storeError.isReady()) {
				wait(delay(0.00001 + FLOW_KNOBS->MAX_BUGGIFIED_DELAY));
			}
			if (storeError.isReady())
				throw storeError.get().getError();
			if (e.isError())
				throw e.getError();
			else
				return e.get();
		}
		when(ErrorOr<Void> e = wait(storeError)) {
			TraceEvent("WorkerTerminatingByIOError", id).error(e.getError(), true);
			actor.cancel();
			// file_not_found can occur due to attempting to open a partially deleted DiskQueue, which should not be
			// reported SevError.
			if (e.getError().code() == error_code_file_not_found) {
				TEST(true); // Worker terminated with file_not_found error
				return Void();
			}
			throw e.getError();
		}
	}
}

ACTOR Future<Void> workerHandleErrors(FutureStream<ErrorInfo> errors) {
	loop choose {
		when(ErrorInfo _err = waitNext(errors)) {
			ErrorInfo err = _err;
			bool ok = err.error.code() == error_code_success || err.error.code() == error_code_please_reboot ||
			          err.error.code() == error_code_actor_cancelled ||
			          err.error.code() == error_code_coordinators_changed || // The worker server was cancelled
			          err.error.code() == error_code_shutdown_in_progress;

			if (!ok) {
				err.error = checkIOTimeout(err.error); // Possibly convert error to io_timeout
			}

			endRole(err.role, err.id, "Error", ok, err.error);

			if (err.error.code() == error_code_please_reboot ||
			    (err.role == Role::SHARED_TRANSACTION_LOG &&
			     (err.error.code() == error_code_io_error || err.error.code() == error_code_io_timeout)))
				throw err.error;
		}
	}
}

// Improve simulation code coverage by sometimes deferring the destruction of workerInterface (and therefore "endpoint
// not found" responses to clients
//		for an extra second, so that clients are more likely to see broken_promise errors
ACTOR template <class T>
Future<Void> zombie(T workerInterface, Future<Void> worker) {
	try {
		wait(worker);
		if (BUGGIFY)
			wait(delay(1.0));
		return Void();
	} catch (Error& e) {
		throw;
	}
}

ACTOR Future<Void> loadedPonger(FutureStream<LoadedPingRequest> pings) {
	state Standalone<StringRef> payloadBack(std::string(20480, '.'));

	loop {
		LoadedPingRequest pong = waitNext(pings);
		LoadedReply rep;
		rep.payload = (pong.loadReply ? payloadBack : LiteralStringRef(""));
		rep.id = pong.id;
		pong.reply.send(rep);
	}
}

StringRef fileStoragePrefix = LiteralStringRef("storage-");
StringRef testingStoragePrefix = LiteralStringRef("testingstorage-");
StringRef fileLogDataPrefix = LiteralStringRef("log-");
StringRef fileVersionedLogDataPrefix = LiteralStringRef("log2-");
StringRef fileLogQueuePrefix = LiteralStringRef("logqueue-");
StringRef tlogQueueExtension = LiteralStringRef("fdq");

enum class FilesystemCheck {
	FILES_ONLY,
	DIRECTORIES_ONLY,
	FILES_AND_DIRECTORIES,
};

struct KeyValueStoreSuffix {
	KeyValueStoreType type;
	std::string suffix;
	FilesystemCheck check;
};

KeyValueStoreSuffix bTreeV1Suffix = { KeyValueStoreType::SSD_BTREE_V1, ".fdb", FilesystemCheck::FILES_ONLY };
KeyValueStoreSuffix bTreeV2Suffix = { KeyValueStoreType::SSD_BTREE_V2, ".sqlite", FilesystemCheck::FILES_ONLY };
KeyValueStoreSuffix memorySuffix = { KeyValueStoreType::MEMORY, "-0.fdq", FilesystemCheck::FILES_ONLY };
KeyValueStoreSuffix memoryRTSuffix = { KeyValueStoreType::MEMORY_RADIXTREE, "-0.fdr", FilesystemCheck::FILES_ONLY };
KeyValueStoreSuffix redwoodSuffix = { KeyValueStoreType::SSD_REDWOOD_V1, ".redwood", FilesystemCheck::FILES_ONLY };
KeyValueStoreSuffix rocksdbSuffix = { KeyValueStoreType::SSD_ROCKSDB_V1,
	                                  ".rocksdb",
	                                  FilesystemCheck::DIRECTORIES_ONLY };

std::string validationFilename = "_validate";

std::string filenameFromSample(KeyValueStoreType storeType, std::string folder, std::string sample_filename) {
	if (storeType == KeyValueStoreType::SSD_BTREE_V1)
		return joinPath(folder, sample_filename);
	else if (storeType == KeyValueStoreType::SSD_BTREE_V2)
		return joinPath(folder, sample_filename);
	else if (storeType == KeyValueStoreType::MEMORY || storeType == KeyValueStoreType::MEMORY_RADIXTREE)
		return joinPath(folder, sample_filename.substr(0, sample_filename.size() - 5));
	else if (storeType == KeyValueStoreType::SSD_REDWOOD_V1)
		return joinPath(folder, sample_filename);
	else if (storeType == KeyValueStoreType::SSD_ROCKSDB_V1)
		return joinPath(folder, sample_filename);
	UNREACHABLE();
}

std::string filenameFromId(KeyValueStoreType storeType, std::string folder, std::string prefix, UID id) {

	if (storeType == KeyValueStoreType::SSD_BTREE_V1)
		return joinPath(folder, prefix + id.toString() + ".fdb");
	else if (storeType == KeyValueStoreType::SSD_BTREE_V2)
		return joinPath(folder, prefix + id.toString() + ".sqlite");
	else if (storeType == KeyValueStoreType::MEMORY || storeType == KeyValueStoreType::MEMORY_RADIXTREE)
		return joinPath(folder, prefix + id.toString() + "-");
	else if (storeType == KeyValueStoreType::SSD_REDWOOD_V1)
		return joinPath(folder, prefix + id.toString() + ".redwood");
	else if (storeType == KeyValueStoreType::SSD_ROCKSDB_V1)
		return joinPath(folder, prefix + id.toString() + ".rocksdb");

	TraceEvent(SevError, "UnknownStoreType").detail("StoreType", storeType.toString());
	UNREACHABLE();
}

struct TLogOptions {
	TLogOptions() = default;
	TLogOptions(TLogVersion v, TLogSpillType s) : version(v), spillType(s) {}

	TLogVersion version = TLogVersion::DEFAULT;
	TLogSpillType spillType = TLogSpillType::UNSET;

	static ErrorOr<TLogOptions> FromStringRef(StringRef s) {
		TLogOptions options;
		for (StringRef key = s.eat("_"), value = s.eat("_"); s.size() != 0 || key.size();
		     key = s.eat("_"), value = s.eat("_")) {
			if (key.size() != 0 && value.size() == 0)
				return default_error_or();

			if (key == LiteralStringRef("V")) {
				ErrorOr<TLogVersion> tLogVersion = TLogVersion::FromStringRef(value);
				if (tLogVersion.isError())
					return tLogVersion.getError();
				options.version = tLogVersion.get();
			} else if (key == LiteralStringRef("LS")) {
				ErrorOr<TLogSpillType> tLogSpillType = TLogSpillType::FromStringRef(value);
				if (tLogSpillType.isError())
					return tLogSpillType.getError();
				options.spillType = tLogSpillType.get();
			} else {
				return default_error_or();
			}
		}
		return options;
	}

	bool operator==(const TLogOptions& o) {
		return version == o.version && (spillType == o.spillType || version >= TLogVersion::V5);
	}

	std::string toPrefix() const {
		std::string toReturn = "";
		switch (version) {
		case TLogVersion::UNSET:
			ASSERT(false);
		case TLogVersion::V2:
			return "";
		case TLogVersion::V3:
		case TLogVersion::V4:
			toReturn =
			    "V_" + boost::lexical_cast<std::string>(version) + "_LS_" + boost::lexical_cast<std::string>(spillType);
			break;
		case TLogVersion::V5:
		case TLogVersion::V6:
			toReturn = "V_" + boost::lexical_cast<std::string>(version);
			break;
		}
		ASSERT_WE_THINK(FromStringRef(toReturn).get() == *this);
		return toReturn + "-";
	}
};

TLogFn tLogFnForOptions(TLogOptions options) {
	switch (options.version) {
	case TLogVersion::V2:
		if (options.spillType == TLogSpillType::REFERENCE)
			ASSERT(false);
		return oldTLog_6_0::tLog;
	case TLogVersion::V3:
	case TLogVersion::V4:
		if (options.spillType == TLogSpillType::VALUE)
			return oldTLog_6_0::tLog;
		else
			return oldTLog_6_2::tLog;
	case TLogVersion::V5:
	case TLogVersion::V6:
		return tLog;
	default:
		ASSERT(false);
	}
	return tLog;
}

struct DiskStore {
	enum COMPONENT { TLogData, Storage, UNSET };

	UID storeID = UID();
	std::string filename = ""; // For KVStoreMemory just the base filename to be passed to IDiskQueue
	COMPONENT storedComponent = UNSET;
	KeyValueStoreType storeType = KeyValueStoreType::END;
	TLogOptions tLogOptions;
};

std::vector<DiskStore> getDiskStores(std::string folder,
                                     std::string suffix,
                                     KeyValueStoreType type,
                                     FilesystemCheck check) {
	std::vector<DiskStore> result;
	vector<std::string> files;

	if (check == FilesystemCheck::FILES_ONLY || check == FilesystemCheck::FILES_AND_DIRECTORIES) {
		files = platform::listFiles(folder, suffix);
	}
	if (check == FilesystemCheck::DIRECTORIES_ONLY || check == FilesystemCheck::FILES_AND_DIRECTORIES) {
		for (const auto& directory : platform::listDirectories(folder)) {
			if (StringRef(directory).endsWith(suffix)) {
				files.push_back(directory);
			}
		}
	}

	for (int idx = 0; idx < files.size(); idx++) {
		DiskStore store;
		store.storeType = type;

		StringRef filename = StringRef(files[idx]);
		Standalone<StringRef> prefix;
		if (filename.startsWith(fileStoragePrefix)) {
			store.storedComponent = DiskStore::Storage;
			prefix = fileStoragePrefix;
		} else if (filename.startsWith(testingStoragePrefix)) {
			store.storedComponent = DiskStore::Storage;
			prefix = testingStoragePrefix;
		} else if (filename.startsWith(fileVersionedLogDataPrefix)) {
			store.storedComponent = DiskStore::TLogData;
			// Use the option string that's in the file rather than tLogOptions.toPrefix(),
			// because they might be different if a new option was introduced in this version.
			StringRef optionsString = filename.removePrefix(fileVersionedLogDataPrefix).eat("-");
			TraceEvent("DiskStoreVersioned").detail("Filename", filename);
			ErrorOr<TLogOptions> tLogOptions = TLogOptions::FromStringRef(optionsString);
			if (tLogOptions.isError()) {
				TraceEvent(SevWarn, "DiskStoreMalformedFilename").detail("Filename", filename);
				continue;
			}
			TraceEvent("DiskStoreVersionedSuccess").detail("Filename", filename);
			store.tLogOptions = tLogOptions.get();
			prefix = filename.substr(0, fileVersionedLogDataPrefix.size() + optionsString.size() + 1);
		} else if (filename.startsWith(fileLogDataPrefix)) {
			TraceEvent("DiskStoreUnversioned").detail("Filename", filename);
			store.storedComponent = DiskStore::TLogData;
			store.tLogOptions.version = TLogVersion::V2;
			store.tLogOptions.spillType = TLogSpillType::VALUE;
			prefix = fileLogDataPrefix;
		} else {
			continue;
		}

		store.storeID = UID::fromString(files[idx].substr(prefix.size(), 32));
		store.filename = filenameFromSample(type, folder, files[idx]);
		result.push_back(store);
	}
	return result;
}

std::vector<DiskStore> getDiskStores(std::string folder) {
	auto result = getDiskStores(folder, bTreeV1Suffix.suffix, bTreeV1Suffix.type, bTreeV1Suffix.check);
	auto result1 = getDiskStores(folder, bTreeV2Suffix.suffix, bTreeV2Suffix.type, bTreeV2Suffix.check);
	result.insert(result.end(), result1.begin(), result1.end());
	auto result2 = getDiskStores(folder, memorySuffix.suffix, memorySuffix.type, memorySuffix.check);
	result.insert(result.end(), result2.begin(), result2.end());
	auto result3 = getDiskStores(folder, redwoodSuffix.suffix, redwoodSuffix.type, redwoodSuffix.check);
	result.insert(result.end(), result3.begin(), result3.end());
	auto result4 = getDiskStores(folder, memoryRTSuffix.suffix, memoryRTSuffix.type, memoryRTSuffix.check);
	result.insert(result.end(), result4.begin(), result4.end());
	auto result5 = getDiskStores(folder, rocksdbSuffix.suffix, rocksdbSuffix.type, rocksdbSuffix.check);
	result.insert(result.end(), result5.begin(), result5.end());
	return result;
}

// Register the worker interf to cluster controller (cc) and
// re-register the worker when key roles interface, e.g., cc, dd, ratekeeper, change.
ACTOR Future<Void> registrationClient(Reference<AsyncVar<Optional<ClusterControllerFullInterface>>> ccInterface,
                                      WorkerInterface interf,
                                      Reference<AsyncVar<ClusterControllerPriorityInfo>> asyncPriorityInfo,
                                      ProcessClass initialClass,
                                      Reference<AsyncVar<Optional<DataDistributorInterface>>> ddInterf,
                                      Reference<AsyncVar<Optional<RatekeeperInterface>>> rkInterf,
                                      Reference<AsyncVar<bool>> degraded,
                                      PromiseStream<ErrorInfo> errors,
                                      LocalityData locality,
                                      Reference<AsyncVar<ServerDBInfo>> dbInfo,
                                      Reference<ClusterConnectionFile> connFile,
                                      Reference<AsyncVar<std::set<std::string>>> issues) {
	// Keeps the cluster controller (as it may be re-elected) informed that this worker exists
	// The cluster controller uses waitFailureClient to find out if we die, and returns from registrationReply
	// (requiring us to re-register) The registration request piggybacks optional distributor interface if it exists.
	state Generation requestGeneration = 0;
	state ProcessClass processClass = initialClass;
	state Reference<AsyncVar<Optional<std::pair<uint16_t, StorageServerInterface>>>> scInterf(
	    new AsyncVar<Optional<std::pair<uint16_t, StorageServerInterface>>>());
	state Future<Void> cacheProcessFuture;
	state Future<Void> cacheErrorsFuture;
	state Optional<double> incorrectTime;
	loop {
		RegisterWorkerRequest request(interf,
		                              initialClass,
		                              processClass,
		                              asyncPriorityInfo->get(),
		                              requestGeneration++,
		                              ddInterf->get(),
		                              rkInterf->get(),
		                              degraded->get());
		for (auto const& i : issues->get()) {
			request.issues.push_back_deep(request.issues.arena(), i);
		}
		ClusterConnectionString fileConnectionString;
		if (connFile && !connFile->fileContentsUpToDate(fileConnectionString)) {
			request.issues.push_back_deep(request.issues.arena(), LiteralStringRef("incorrect_cluster_file_contents"));
			std::string connectionString = connFile->getConnectionString().toString();
			if (!incorrectTime.present()) {
				incorrectTime = now();
			}
			if (connFile->canGetFilename()) {
				// Don't log a SevWarnAlways initially to account for transient issues (e.g. someone else changing the
				// file right before us)
				TraceEvent(now() - incorrectTime.get() > 300 ? SevWarnAlways : SevWarn, "IncorrectClusterFileContents")
				    .detail("Filename", connFile->getFilename())
				    .detail("ConnectionStringFromFile", fileConnectionString.toString())
				    .detail("CurrentConnectionString", connectionString);
			}
		} else {
			incorrectTime = Optional<double>();
		}

		auto peers = FlowTransport::transport().getIncompatiblePeers();
		for (auto it = peers->begin(); it != peers->end();) {
			if (now() - it->second.second > FLOW_KNOBS->INCOMPATIBLE_PEER_DELAY_BEFORE_LOGGING) {
				request.incompatiblePeers.push_back(it->first);
				it = peers->erase(it);
			} else {
				it++;
			}
		}

		state bool ccInterfacePresent = ccInterface->get().present();
		state Future<RegisterWorkerReply> registrationReply =
		    ccInterfacePresent ? brokenPromiseToNever(ccInterface->get().get().registerWorker.getReply(request))
		                       : Never();
		state double startTime = now();
		loop choose {
			when(RegisterWorkerReply reply = wait(registrationReply)) {
				processClass = reply.processClass;
				asyncPriorityInfo->set(reply.priorityInfo);
				TraceEvent("WorkerRegisterReply")
				    .detail("CCID", ccInterface->get().get().id())
				    .detail("ProcessClass", reply.processClass.toString());
				break;
			}
			when(wait(delay(SERVER_KNOBS->UNKNOWN_CC_TIMEOUT))) {
				if (!ccInterfacePresent) {
					TraceEvent(SevWarn, "WorkerRegisterTimeout").detail("WaitTime", now() - startTime);
				}
			}
			when(wait(ccInterface->onChange())) { break; }
			when(wait(ddInterf->onChange())) { break; }
			when(wait(rkInterf->onChange())) { break; }
			when(wait(degraded->onChange())) { break; }
			when(wait(FlowTransport::transport().onIncompatibleChanged())) { break; }
			when(wait(issues->onChange())) { break; }
		}
	}
}

#if (defined(__linux__) || defined(__FreeBSD__)) && defined(USE_GPERFTOOLS)
// A set of threads that should be profiled
std::set<std::thread::id> profiledThreads;

// Returns whether or not a given thread should be profiled
int filter_in_thread(void* arg) {
	return profiledThreads.count(std::this_thread::get_id()) > 0 ? 1 : 0;
}
#endif

// Enables the calling thread to be profiled
void registerThreadForProfiling() {
#if (defined(__linux__) || defined(__FreeBSD__)) && defined(USE_GPERFTOOLS)
	// Not sure if this is actually needed, but a call to backtrace was advised here:
	// http://groups.google.com/group/google-perftools/browse_thread/thread/0dfd74532e038eb8/2686d9f24ac4365f?pli=1
	profiledThreads.insert(std::this_thread::get_id());
	const int num_levels = 100;
	void* pc[num_levels];
	backtrace(pc, num_levels);
#endif
}

// Starts or stops the CPU profiler
void updateCpuProfiler(ProfilerRequest req) {
	switch (req.type) {
	case ProfilerRequest::Type::GPROF:
#if (defined(__linux__) || defined(__FreeBSD__)) && defined(USE_GPERFTOOLS) && !defined(VALGRIND)
		switch (req.action) {
		case ProfilerRequest::Action::ENABLE: {
			const char* path = (const char*)req.outputFile.begin();
			ProfilerOptions* options = new ProfilerOptions();
			options->filter_in_thread = &filter_in_thread;
			options->filter_in_thread_arg = nullptr;
			ProfilerStartWithOptions(path, options);
			break;
		}
		case ProfilerRequest::Action::DISABLE:
			ProfilerStop();
			break;
		case ProfilerRequest::Action::RUN:
			ASSERT(false); // User should have called runProfiler.
			break;
		}
#endif
		break;
	case ProfilerRequest::Type::FLOW:
		switch (req.action) {
		case ProfilerRequest::Action::ENABLE:
			startProfiling(g_network, {}, req.outputFile);
			break;
		case ProfilerRequest::Action::DISABLE:
			stopProfiling();
			break;
		case ProfilerRequest::Action::RUN:
			ASSERT(false); // User should have called runProfiler.
			break;
		}
		break;
	default:
		ASSERT(false);
		break;
	}
}

ACTOR Future<Void> runCpuProfiler(ProfilerRequest req) {
	if (req.action == ProfilerRequest::Action::RUN) {
		req.action = ProfilerRequest::Action::ENABLE;
		updateCpuProfiler(req);
		wait(delay(req.duration));
		req.action = ProfilerRequest::Action::DISABLE;
		updateCpuProfiler(req);
		return Void();
	} else {
		updateCpuProfiler(req);
		return Void();
	}
}

void runHeapProfiler(const char* msg) {
#if defined(__linux__) && defined(USE_GPERFTOOLS) && !defined(VALGRIND)
	if (IsHeapProfilerRunning()) {
		HeapProfilerDump(msg);
	} else {
		TraceEvent("ProfilerError").detail("Message", "HeapProfiler not running");
	}
#else
	TraceEvent("ProfilerError").detail("Message", "HeapProfiler Unsupported");
#endif
}

ACTOR Future<Void> runProfiler(ProfilerRequest req) {
	if (req.type == ProfilerRequest::Type::GPROF_HEAP) {
		runHeapProfiler("User triggered heap dump");
	} else {
		wait(runCpuProfiler(req));
	}

	return Void();
}

bool checkHighMemory(int64_t threshold, bool* error) {
#if defined(__linux__) && defined(USE_GPERFTOOLS) && !defined(VALGRIND)
	*error = false;
	uint64_t page_size = sysconf(_SC_PAGESIZE);
	int fd = open("/proc/self/statm", O_RDONLY | O_CLOEXEC);
	if (fd < 0) {
		TraceEvent("OpenStatmFileFailure");
		*error = true;
		return false;
	}

	const int buf_sz = 256;
	char stat_buf[buf_sz];
	ssize_t stat_nread = read(fd, stat_buf, buf_sz);
	if (stat_nread < 0) {
		TraceEvent("ReadStatmFileFailure");
		*error = true;
		return false;
	}

	uint64_t vmsize, rss;
	sscanf(stat_buf, "%lu %lu", &vmsize, &rss);
	rss *= page_size;
	if (rss >= threshold) {
		return true;
	}
#else
	TraceEvent("CheckHighMemoryUnsupported");
	*error = true;
#endif
	return false;
}

// Runs heap profiler when RSS memory usage is high.
ACTOR Future<Void> monitorHighMemory(int64_t threshold) {
	if (threshold <= 0)
		return Void();

	loop {
		bool err = false;
		bool highmem = checkHighMemory(threshold, &err);
		if (err)
			break;

		if (highmem)
			runHeapProfiler("Highmem heap dump");
		wait(delay(SERVER_KNOBS->HEAP_PROFILER_INTERVAL));
	}
	return Void();
}

ACTOR Future<Void> storageServerRollbackRebooter(Future<Void> prevStorageServer,
                                                 KeyValueStoreType storeType,
                                                 std::string filename,
                                                 UID id,
                                                 LocalityData locality,
                                                 bool isTss,
                                                 Reference<AsyncVar<ServerDBInfo>> db,
                                                 std::string folder,
                                                 ActorCollection* filesClosed,
                                                 int64_t memoryLimit,
                                                 IKeyValueStore* store) {
	loop {
		ErrorOr<Void> e = wait(errorOr(prevStorageServer));
		if (!e.isError())
			return Void();
		else if (e.getError().code() != error_code_please_reboot)
			throw e.getError();

		TraceEvent("StorageServerRequestedReboot", id);

		StorageServerInterface recruited;
		recruited.uniqueID = id;
		recruited.locality = locality;
		recruited.tssPairID =
		    isTss ? Optional<UID>(UID()) : Optional<UID>(); // set this here since we use its presence to determine
		                                                    // whether this server is a tss or not
		recruited.initEndpoints();

		DUMPTOKEN(recruited.getValue);
		DUMPTOKEN(recruited.getKey);
		DUMPTOKEN(recruited.getKeyValues);
		DUMPTOKEN(recruited.getShardState);
		DUMPTOKEN(recruited.waitMetrics);
		DUMPTOKEN(recruited.splitMetrics);
		DUMPTOKEN(recruited.getReadHotRanges);
		DUMPTOKEN(recruited.getRangeSplitPoints);
		DUMPTOKEN(recruited.getStorageMetrics);
		DUMPTOKEN(recruited.waitFailure);
		DUMPTOKEN(recruited.getQueuingMetrics);
		DUMPTOKEN(recruited.getKeyValueStoreType);
		DUMPTOKEN(recruited.watchValue);

		prevStorageServer =
		    storageServer(store, recruited, db, folder, Promise<Void>(), Reference<ClusterConnectionFile>(nullptr));
		prevStorageServer = handleIOErrors(prevStorageServer, store, id, store->onClosed());
	}
}

ACTOR Future<Void> storageCacheRollbackRebooter(Future<Void> prevStorageCache,
                                                UID id,
                                                LocalityData locality,
                                                Reference<AsyncVar<ServerDBInfo>> db) {
	loop {
		ErrorOr<Void> e = wait(errorOr(prevStorageCache));
		if (!e.isError()) {
			TraceEvent("StorageCacheRequestedReboot1", id);
			return Void();
		} else if (e.getError().code() != error_code_please_reboot &&
		           e.getError().code() != error_code_worker_removed) {
			TraceEvent("StorageCacheRequestedReboot2", id).detail("Code", e.getError().code());
			throw e.getError();
		}

		TraceEvent("StorageCacheRequestedReboot", id);

		StorageServerInterface recruited;
		recruited.uniqueID = deterministicRandom()->randomUniqueID(); // id;
		recruited.locality = locality;
		recruited.initEndpoints();

		DUMPTOKEN(recruited.getValue);
		DUMPTOKEN(recruited.getKey);
		DUMPTOKEN(recruited.getKeyValues);
		DUMPTOKEN(recruited.getShardState);
		DUMPTOKEN(recruited.waitMetrics);
		DUMPTOKEN(recruited.splitMetrics);
		DUMPTOKEN(recruited.getStorageMetrics);
		DUMPTOKEN(recruited.waitFailure);
		DUMPTOKEN(recruited.getQueuingMetrics);
		DUMPTOKEN(recruited.getKeyValueStoreType);
		DUMPTOKEN(recruited.watchValue);

		prevStorageCache = storageCacheServer(recruited, 0, db);
	}
}

// FIXME:  This will not work correctly in simulation as all workers would share the same roles map
std::set<std::pair<std::string, std::string>> g_roles;

Standalone<StringRef> roleString(std::set<std::pair<std::string, std::string>> roles, bool with_ids) {
	std::string result;
	for (auto& r : roles) {
		if (!result.empty())
			result.append(",");
		result.append(r.first);
		if (with_ids) {
			result.append(":");
			result.append(r.second);
		}
	}
	return StringRef(result);
}

void startRole(const Role& role,
               UID roleId,
               UID workerId,
               const std::map<std::string, std::string>& details,
               const std::string& origination) {
	if (role.includeInTraceRoles) {
		addTraceRole(role.abbreviation);
	}

	TraceEvent ev("Role", roleId);
	ev.detail("As", role.roleName)
	    .detail("Transition", "Begin")
	    .detail("Origination", origination)
	    .detail("OnWorker", workerId);
	for (auto it = details.begin(); it != details.end(); it++)
		ev.detail(it->first.c_str(), it->second);

	ev.trackLatest(roleId.shortString() + ".Role");

	// Update roles map, log Roles metrics
	g_roles.insert({ role.roleName, roleId.shortString() });
	StringMetricHandle(LiteralStringRef("Roles")) = roleString(g_roles, false);
	StringMetricHandle(LiteralStringRef("RolesWithIDs")) = roleString(g_roles, true);
	if (g_network->isSimulated())
		g_simulator.addRole(g_network->getLocalAddress(), role.roleName);
}

void endRole(const Role& role, UID id, std::string reason, bool ok, Error e) {
	{
		TraceEvent ev("Role", id);
		if (e.code() != invalid_error_code)
			ev.error(e, true);
		ev.detail("Transition", "End").detail("As", role.roleName).detail("Reason", reason);

		ev.trackLatest(id.shortString() + ".Role");
	}

	if (!ok) {
		std::string type = role.roleName + "Failed";

		TraceEvent err(SevError, type.c_str(), id);
		if (e.code() != invalid_error_code) {
			err.error(e, true);
		}
		err.detail("Reason", reason);
	}

	latestEventCache.clear(id.shortString());

	// Update roles map, log Roles metrics
	g_roles.erase({ role.roleName, id.shortString() });
	StringMetricHandle(LiteralStringRef("Roles")) = roleString(g_roles, false);
	StringMetricHandle(LiteralStringRef("RolesWithIDs")) = roleString(g_roles, true);
	if (g_network->isSimulated())
		g_simulator.removeRole(g_network->getLocalAddress(), role.roleName);

	if (role.includeInTraceRoles) {
		removeTraceRole(role.abbreviation);
	}
}

ACTOR Future<Void> traceRole(Role role, UID roleId) {
	loop {
		wait(delay(SERVER_KNOBS->WORKER_LOGGING_INTERVAL));
		TraceEvent("Role", roleId).detail("Transition", "Refresh").detail("As", role.roleName);
	}
}

ACTOR Future<Void> workerSnapCreate(WorkerSnapRequest snapReq, Standalone<StringRef> snapFolder) {
	state ExecCmdValueString snapArg(snapReq.snapPayload);
	try {
		int err = wait(execHelper(&snapArg, snapReq.snapUID, snapFolder.toString(), snapReq.role.toString()));
		std::string uidStr = snapReq.snapUID.toString();
		TraceEvent("ExecTraceWorker")
		    .detail("Uid", uidStr)
		    .detail("Status", err)
		    .detail("Role", snapReq.role)
		    .detail("Value", snapFolder)
		    .detail("ExecPayload", snapReq.snapPayload);
		if (err != 0) {
			throw operation_failed();
		}
		if (snapReq.role.toString() == "storage") {
			printStorageVersionInfo();
		}
		snapReq.reply.send(Void());
	} catch (Error& e) {
		TraceEvent("ExecHelperError").error(e, true /*includeCancelled*/);
		if (e.code() != error_code_operation_cancelled) {
			snapReq.reply.sendError(e);
		} else {
			throw e;
		}
	}
	return Void();
}

// TODO: `issues` is right now only updated by `monitorTraceLogIssues` and thus is being `set` on every update.
// It could be changed to `insert` and `trigger` later if we want to use it as a generic way for the caller of this
// function to report issues to cluster controller.
ACTOR Future<Void> monitorTraceLogIssues(Reference<AsyncVar<std::set<std::string>>> issues) {
	state bool pingTimeout = false;
	loop {
		wait(delay(SERVER_KNOBS->TRACE_LOG_FLUSH_FAILURE_CHECK_INTERVAL_SECONDS));
		Future<Void> pingAck = pingTraceLogWriterThread();
		try {
			wait(timeoutError(pingAck, SERVER_KNOBS->TRACE_LOG_PING_TIMEOUT_SECONDS));
		} catch (Error& e) {
			if (e.code() == error_code_timed_out) {
				pingTimeout = true;
			} else {
				throw;
			}
		}
		std::set<std::string> _issues;
		retrieveTraceLogIssues(_issues);
		if (pingTimeout) {
			// Ping trace log writer thread timeout.
			_issues.insert("trace_log_writer_thread_unresponsive");
			pingTimeout = false;
		}
		issues->set(_issues);
	}
}

class SharedLogsKey {
	TLogVersion logVersion;
	TLogSpillType spillType;
	KeyValueStoreType storeType;

public:
	SharedLogsKey(const TLogOptions& options, KeyValueStoreType kvst)
	  : logVersion(options.version), spillType(options.spillType), storeType(kvst) {
		if (logVersion >= TLogVersion::V5)
			spillType = TLogSpillType::UNSET;
	}

	bool operator<(const SharedLogsKey& other) const {
		return std::tie(logVersion, spillType, storeType) <
		       std::tie(other.logVersion, other.spillType, other.storeType);
	}
};

struct SharedLogsValue {
	Future<Void> actor = Void();
	UID uid = UID();
	PromiseStream<InitializeTLogRequest> requests;

	SharedLogsValue() = default;
	SharedLogsValue(Future<Void> actor, UID uid, PromiseStream<InitializeTLogRequest> requests)
	  : actor(actor), uid(uid), requests(requests) {}
};

ACTOR Future<Void> workerServer(Reference<ClusterConnectionFile> connFile,
                                Reference<AsyncVar<Optional<ClusterControllerFullInterface>>> ccInterface,
                                LocalityData locality,
                                Reference<AsyncVar<ClusterControllerPriorityInfo>> asyncPriorityInfo,
                                ProcessClass initialClass,
                                std::string folder,
                                int64_t memoryLimit,
                                std::string metricsConnFile,
                                std::string metricsPrefix,
                                Promise<Void> recoveredDiskFiles,
                                int64_t memoryProfileThreshold,
                                std::string _coordFolder,
                                std::string whitelistBinPaths,
                                Reference<AsyncVar<ServerDBInfo>> dbInfo) {
	state PromiseStream<ErrorInfo> errors;
	state Reference<AsyncVar<Optional<DataDistributorInterface>>> ddInterf(
	    new AsyncVar<Optional<DataDistributorInterface>>());
	state Reference<AsyncVar<Optional<RatekeeperInterface>>> rkInterf(new AsyncVar<Optional<RatekeeperInterface>>());
	state Future<Void> handleErrors = workerHandleErrors(errors.getFuture()); // Needs to be stopped last
	state ActorCollection errorForwarders(false);
	state Future<Void> loggingTrigger = Void();
	state double loggingDelay = SERVER_KNOBS->WORKER_LOGGING_INTERVAL;
	state ActorCollection filesClosed(true);
	state Promise<Void> stopping;
	state WorkerCache<InitializeStorageReply> storageCache;
	state Future<Void> metricsLogger;
	state Reference<AsyncVar<bool>> degraded = FlowTransport::transport().getDegraded();
	// tLogFnForOptions() can return a function that doesn't correspond with the FDB version that the
	// TLogVersion represents.  This can be done if the newer TLog doesn't support a requested option.
	// As (store type, spill type) can map to the same TLogFn across multiple TLogVersions, we need to
	// decide if we should collapse them into the same SharedTLog instance as well.  The answer
	// here is no, so that when running with log_version==3, all files should say V=3.
	state std::map<SharedLogsKey, SharedLogsValue> sharedLogs;
	state Reference<AsyncVar<UID>> activeSharedTLog(new AsyncVar<UID>());
	state WorkerCache<InitializeBackupReply> backupWorkerCache;

	state std::string coordFolder = abspath(_coordFolder);

	state WorkerInterface interf(locality);
	interf.initEndpoints();

	state Reference<AsyncVar<std::set<std::string>>> issues(new AsyncVar<std::set<std::string>>());

	folder = abspath(folder);

	if (metricsPrefix.size() > 0) {
		if (metricsConnFile.size() > 0) {
			try {
				state Database db =
				    Database::createDatabase(metricsConnFile, Database::API_VERSION_LATEST, true, locality);
				metricsLogger = runMetrics(db, KeyRef(metricsPrefix));
			} catch (Error& e) {
				TraceEvent(SevWarnAlways, "TDMetricsBadClusterFile").error(e).detail("ConnFile", metricsConnFile);
			}
		} else {
			bool lockAware = metricsPrefix.size() && metricsPrefix[0] == '\xff';
			metricsLogger = runMetrics(openDBOnServer(dbInfo, TaskPriority::DefaultEndpoint, true, lockAware),
			                           KeyRef(metricsPrefix));
		}
	}

	errorForwarders.add(resetAfter(degraded,
	                               SERVER_KNOBS->DEGRADED_RESET_INTERVAL,
	                               false,
	                               SERVER_KNOBS->DEGRADED_WARNING_LIMIT,
	                               SERVER_KNOBS->DEGRADED_WARNING_RESET_DELAY,
	                               "DegradedReset"));
	errorForwarders.add(loadedPonger(interf.debugPing.getFuture()));
	errorForwarders.add(waitFailureServer(interf.waitFailure.getFuture()));
	errorForwarders.add(monitorTraceLogIssues(issues));
	errorForwarders.add(testerServerCore(interf.testerInterface, connFile, dbInfo, locality));
	errorForwarders.add(monitorHighMemory(memoryProfileThreshold));

	filesClosed.add(stopping.getFuture());

	initializeSystemMonitorMachineState(SystemMonitorMachineState(
	    folder, locality.dcId(), locality.zoneId(), locality.machineId(), g_network->getLocalAddress().ip));

	{
		auto recruited = interf;
		DUMPTOKEN(recruited.clientInterface.reboot);
		DUMPTOKEN(recruited.clientInterface.profiler);
		DUMPTOKEN(recruited.tLog);
		DUMPTOKEN(recruited.master);
		DUMPTOKEN(recruited.commitProxy);
		DUMPTOKEN(recruited.grvProxy);
		DUMPTOKEN(recruited.resolver);
		DUMPTOKEN(recruited.storage);
		DUMPTOKEN(recruited.debugPing);
		DUMPTOKEN(recruited.coordinationPing);
		DUMPTOKEN(recruited.waitFailure);
		DUMPTOKEN(recruited.setMetricsRate);
		DUMPTOKEN(recruited.eventLogRequest);
		DUMPTOKEN(recruited.traceBatchDumpRequest);
		DUMPTOKEN(recruited.updateServerDBInfo);
	}

	state std::vector<Future<Void>> recoveries;

	try {
		std::vector<DiskStore> stores = getDiskStores(folder);
		bool validateDataFiles = deleteFile(joinPath(folder, validationFilename));
		for (int f = 0; f < stores.size(); f++) {
			DiskStore s = stores[f];
			// FIXME: Error handling
			if (s.storedComponent == DiskStore::Storage) {
				IKeyValueStore* kv =
				    openKVStore(s.storeType, s.filename, s.storeID, memoryLimit, false, validateDataFiles);
				Future<Void> kvClosed = kv->onClosed();
				filesClosed.add(kvClosed);

				// std::string doesn't have startsWith
				std::string tssPrefix = testingStoragePrefix.toString();
				// TODO might be more efficient to mark a boolean on DiskStore in getDiskStores, but that kind of breaks
				// the abstraction since DiskStore also applies to storage cache + tlog
				bool isTss = s.filename.find(tssPrefix) != std::string::npos;
				Role ssRole = isTss ? Role::TESTING_STORAGE_SERVER : Role::STORAGE_SERVER;

				StorageServerInterface recruited;
				recruited.uniqueID = s.storeID;
				recruited.locality = locality;
				recruited.tssPairID =
				    isTss ? Optional<UID>(UID())
				          : Optional<UID>(); // presence of optional is used as source of truth for tss vs not. Value
				                             // gets overridden later in restoreDurableState
				recruited.initEndpoints();

				std::map<std::string, std::string> details;
				details["StorageEngine"] = s.storeType.toString();
				details["IsTSS"] = isTss ? "Yes" : "No";

				startRole(ssRole, recruited.id(), interf.id(), details, "Restored");

				DUMPTOKEN(recruited.getValue);
				DUMPTOKEN(recruited.getKey);
				DUMPTOKEN(recruited.getKeyValues);
				DUMPTOKEN(recruited.getShardState);
				DUMPTOKEN(recruited.waitMetrics);
				DUMPTOKEN(recruited.splitMetrics);
				DUMPTOKEN(recruited.getReadHotRanges);
				DUMPTOKEN(recruited.getRangeSplitPoints);
				DUMPTOKEN(recruited.getStorageMetrics);
				DUMPTOKEN(recruited.waitFailure);
				DUMPTOKEN(recruited.getQueuingMetrics);
				DUMPTOKEN(recruited.getKeyValueStoreType);
				DUMPTOKEN(recruited.watchValue);

				Promise<Void> recovery;
				Future<Void> f = storageServer(kv, recruited, dbInfo, folder, recovery, connFile);
				recoveries.push_back(recovery.getFuture());
				f = handleIOErrors(f, kv, s.storeID, kvClosed);
				f = storageServerRollbackRebooter(f,
				                                  s.storeType,
				                                  s.filename,
				                                  recruited.id(),
				                                  recruited.locality,
				                                  isTss,
				                                  dbInfo,
				                                  folder,
				                                  &filesClosed,
				                                  memoryLimit,
				                                  kv);
				errorForwarders.add(forwardError(errors, ssRole, recruited.id(), f));
			} else if (s.storedComponent == DiskStore::TLogData) {
				std::string logQueueBasename;
				const std::string filename = basename(s.filename);
				if (StringRef(filename).startsWith(fileLogDataPrefix)) {
					logQueueBasename = fileLogQueuePrefix.toString();
				} else {
					StringRef optionsString = StringRef(filename).removePrefix(fileVersionedLogDataPrefix).eat("-");
					logQueueBasename = fileLogQueuePrefix.toString() + optionsString.toString() + "-";
				}
				ASSERT_WE_THINK(abspath(parentDirectory(s.filename)) == folder);
				IKeyValueStore* kv = openKVStore(s.storeType, s.filename, s.storeID, memoryLimit, validateDataFiles);
				const DiskQueueVersion dqv =
				    s.tLogOptions.version >= TLogVersion::V3 ? DiskQueueVersion::V1 : DiskQueueVersion::V0;
				const int64_t diskQueueWarnSize =
				    s.tLogOptions.spillType == TLogSpillType::VALUE ? 10 * SERVER_KNOBS->TARGET_BYTES_PER_TLOG : -1;
				IDiskQueue* queue = openDiskQueue(joinPath(folder, logQueueBasename + s.storeID.toString() + "-"),
				                                  tlogQueueExtension.toString(),
				                                  s.storeID,
				                                  dqv,
				                                  diskQueueWarnSize);
				filesClosed.add(kv->onClosed());
				filesClosed.add(queue->onClosed());

				std::map<std::string, std::string> details;
				details["StorageEngine"] = s.storeType.toString();
				startRole(Role::SHARED_TRANSACTION_LOG, s.storeID, interf.id(), details, "Restored");

				Promise<Void> oldLog;
				Promise<Void> recovery;
				TLogFn tLogFn = tLogFnForOptions(s.tLogOptions);
				auto& logData = sharedLogs[SharedLogsKey(s.tLogOptions, s.storeType)];
				// FIXME: Shouldn't if logData.first isValid && !isReady, shouldn't we
				// be sending a fake InitializeTLogRequest rather than calling tLog() ?
				Future<Void> tl =
				    tLogFn(kv,
				           queue,
				           dbInfo,
				           locality,
				           !logData.actor.isValid() || logData.actor.isReady() ? logData.requests
				                                                               : PromiseStream<InitializeTLogRequest>(),
				           s.storeID,
				           interf.id(),
				           true,
				           oldLog,
				           recovery,
				           folder,
				           degraded,
				           activeSharedTLog);
				recoveries.push_back(recovery.getFuture());
				activeSharedTLog->set(s.storeID);

				tl = handleIOErrors(tl, kv, s.storeID);
				tl = handleIOErrors(tl, queue, s.storeID);
				if (!logData.actor.isValid() || logData.actor.isReady()) {
					logData.actor = oldLog.getFuture() || tl;
					logData.uid = s.storeID;
				}
				errorForwarders.add(forwardError(errors, Role::SHARED_TRANSACTION_LOG, s.storeID, tl));
			}
		}

		bool hasCache = false;
		//  start cache role if we have the right process class
		if (initialClass.classType() == ProcessClass::StorageCacheClass) {
			hasCache = true;
			StorageServerInterface recruited;
			recruited.locality = locality;
			recruited.initEndpoints();

			std::map<std::string, std::string> details;
			startRole(Role::STORAGE_CACHE, recruited.id(), interf.id(), details);

			// DUMPTOKEN(recruited.getVersion);
			DUMPTOKEN(recruited.getValue);
			DUMPTOKEN(recruited.getKey);
			DUMPTOKEN(recruited.getKeyValues);
			DUMPTOKEN(recruited.getShardState);
			DUMPTOKEN(recruited.waitMetrics);
			DUMPTOKEN(recruited.splitMetrics);
			DUMPTOKEN(recruited.getStorageMetrics);
			DUMPTOKEN(recruited.waitFailure);
			DUMPTOKEN(recruited.getQueuingMetrics);
			DUMPTOKEN(recruited.getKeyValueStoreType);
			DUMPTOKEN(recruited.watchValue);

			auto f = storageCacheServer(recruited, 0, dbInfo);
			f = storageCacheRollbackRebooter(f, recruited.id(), recruited.locality, dbInfo);
			errorForwarders.add(forwardError(errors, Role::STORAGE_CACHE, recruited.id(), f));
		}

		std::map<std::string, std::string> details;
		details["Locality"] = locality.toString();
		details["DataFolder"] = folder;
		details["StoresPresent"] = format("%d", stores.size());
		details["CachePresent"] = hasCache ? "true" : "false";
		startRole(Role::WORKER, interf.id(), interf.id(), details);
		errorForwarders.add(traceRole(Role::WORKER, interf.id()));

		wait(waitForAll(recoveries));
		recoveredDiskFiles.send(Void());

		errorForwarders.add(registrationClient(ccInterface,
		                                       interf,
		                                       asyncPriorityInfo,
		                                       initialClass,
		                                       ddInterf,
		                                       rkInterf,
		                                       degraded,
		                                       errors,
		                                       locality,
		                                       dbInfo,
		                                       connFile,
		                                       issues));

		TraceEvent("RecoveriesComplete", interf.id());

		loop choose {
			when(UpdateServerDBInfoRequest req = waitNext(interf.updateServerDBInfo.getFuture())) {
				ServerDBInfo localInfo = BinaryReader::fromStringRef<ServerDBInfo>(
				    req.serializedDbInfo, AssumeVersion(g_network->protocolVersion()));
				localInfo.myLocality = locality;

				if (localInfo.infoGeneration < dbInfo->get().infoGeneration &&
				    localInfo.clusterInterface == dbInfo->get().clusterInterface) {
					std::vector<Endpoint> rep = req.broadcastInfo;
					rep.push_back(interf.updateServerDBInfo.getEndpoint());
					req.reply.send(rep);
				} else {
					Optional<Endpoint> notUpdated;
					if (!ccInterface->get().present() || localInfo.clusterInterface != ccInterface->get().get()) {
						notUpdated = interf.updateServerDBInfo.getEndpoint();
					} else if (localInfo.infoGeneration > dbInfo->get().infoGeneration ||
					           dbInfo->get().clusterInterface != ccInterface->get().get()) {

						TraceEvent("GotServerDBInfoChange")
						    .detail("ChangeID", localInfo.id)
						    .detail("MasterID", localInfo.master.id())
						    .detail("RatekeeperID",
						            localInfo.ratekeeper.present() ? localInfo.ratekeeper.get().id() : UID())
						    .detail("DataDistributorID",
						            localInfo.distributor.present() ? localInfo.distributor.get().id() : UID());
						dbInfo->set(localInfo);
					}
					errorForwarders.add(
					    success(broadcastDBInfoRequest(req, SERVER_KNOBS->DBINFO_SEND_AMOUNT, notUpdated, true)));
				}
			}
			when(RebootRequest req = waitNext(interf.clientInterface.reboot.getFuture())) {
				state RebootRequest rebootReq = req;
				// If suspendDuration is INT_MAX, the trace will not be logged if it was inside the next block
				// Also a useful trace to have even if suspendDuration is 0
				TraceEvent("RebootRequestSuspendingProcess").detail("Duration", req.waitForDuration);
				if (req.waitForDuration) {
					flushTraceFileVoid();
					setProfilingEnabled(0);
					g_network->stop();
					threadSleep(req.waitForDuration);
				}
				if (rebootReq.checkData) {
					Reference<IAsyncFile> checkFile =
					    wait(IAsyncFileSystem::filesystem()->open(joinPath(folder, validationFilename),
					                                              IAsyncFile::OPEN_CREATE | IAsyncFile::OPEN_READWRITE,
					                                              0600));
					wait(checkFile->sync());
				}

				if (g_network->isSimulated()) {
					TraceEvent("SimulatedReboot").detail("Deletion", rebootReq.deleteData);
					if (rebootReq.deleteData) {
						throw please_reboot_delete();
					}
					throw please_reboot();
				} else {
					TraceEvent("ProcessReboot");
					ASSERT(!rebootReq.deleteData);
					flushAndExit(0);
				}
			}
			when(ProfilerRequest req = waitNext(interf.clientInterface.profiler.getFuture())) {
				state ProfilerRequest profilerReq = req;
				// There really isn't a great "filepath sanitizer" or "filepath escape" function available,
				// thus we instead enforce a different requirement.  One can only write to a file that's
				// beneath the working directory, and we remove the ability to do any symlink or ../..
				// tricks by resolving all paths through `abspath` first.
				try {
					std::string realLogDir = abspath(SERVER_KNOBS->LOG_DIRECTORY);
					std::string realOutPath = abspath(realLogDir + "/" + profilerReq.outputFile.toString());
					if (realLogDir.size() < realOutPath.size() &&
					    strncmp(realLogDir.c_str(), realOutPath.c_str(), realLogDir.size()) == 0) {
						profilerReq.outputFile = realOutPath;
						uncancellable(runProfiler(profilerReq));
						profilerReq.reply.send(Void());
					} else {
						profilerReq.reply.sendError(client_invalid_operation());
					}
				} catch (Error& e) {
					profilerReq.reply.sendError(e);
				}
			}
			when(RecruitMasterRequest req = waitNext(interf.master.getFuture())) {
				MasterInterface recruited;
				recruited.locality = locality;
				recruited.initEndpoints();

				startRole(Role::MASTER, recruited.id(), interf.id());

				DUMPTOKEN(recruited.waitFailure);
				DUMPTOKEN(recruited.tlogRejoin);
				DUMPTOKEN(recruited.changeCoordinators);
				DUMPTOKEN(recruited.getCommitVersion);
				DUMPTOKEN(recruited.getLiveCommittedVersion);
				DUMPTOKEN(recruited.reportLiveCommittedVersion);
				DUMPTOKEN(recruited.notifyBackupWorkerDone);

				// printf("Recruited as masterServer\n");
				Future<Void> masterProcess = masterServer(
				    recruited, dbInfo, ccInterface, ServerCoordinators(connFile), req.lifetime, req.forceRecovery);
				errorForwarders.add(
				    zombie(recruited, forwardError(errors, Role::MASTER, recruited.id(), masterProcess)));
				req.reply.send(recruited);
			}
			when(InitializeDataDistributorRequest req = waitNext(interf.dataDistributor.getFuture())) {
				DataDistributorInterface recruited(locality);
				recruited.initEndpoints();

				if (ddInterf->get().present()) {
					recruited = ddInterf->get().get();
					TEST(true); // Recruited while already a data distributor.
				} else {
					startRole(Role::DATA_DISTRIBUTOR, recruited.id(), interf.id());
					DUMPTOKEN(recruited.waitFailure);

					Future<Void> dataDistributorProcess = dataDistributor(recruited, dbInfo);
					errorForwarders.add(forwardError(
					    errors,
					    Role::DATA_DISTRIBUTOR,
					    recruited.id(),
					    setWhenDoneOrError(dataDistributorProcess, ddInterf, Optional<DataDistributorInterface>())));
					ddInterf->set(Optional<DataDistributorInterface>(recruited));
				}
				TraceEvent("DataDistributorReceived", req.reqId).detail("DataDistributorId", recruited.id());
				req.reply.send(recruited);
			}
			when(InitializeRatekeeperRequest req = waitNext(interf.ratekeeper.getFuture())) {
				RatekeeperInterface recruited(locality, req.reqId);
				recruited.initEndpoints();

				if (rkInterf->get().present()) {
					recruited = rkInterf->get().get();
					TEST(true); // Recruited while already a ratekeeper.
				} else {
					startRole(Role::RATEKEEPER, recruited.id(), interf.id());
					DUMPTOKEN(recruited.waitFailure);
					DUMPTOKEN(recruited.getRateInfo);
					DUMPTOKEN(recruited.haltRatekeeper);
					DUMPTOKEN(recruited.reportCommitCostEstimation);

					Future<Void> ratekeeperProcess = ratekeeper(recruited, dbInfo);
					errorForwarders.add(
					    forwardError(errors,
					                 Role::RATEKEEPER,
					                 recruited.id(),
					                 setWhenDoneOrError(ratekeeperProcess, rkInterf, Optional<RatekeeperInterface>())));
					rkInterf->set(Optional<RatekeeperInterface>(recruited));
				}
				TraceEvent("Ratekeeper_InitRequest", req.reqId).detail("RatekeeperId", recruited.id());
				req.reply.send(recruited);
			}
			when(InitializeBackupRequest req = waitNext(interf.backup.getFuture())) {
				if (!backupWorkerCache.exists(req.reqId)) {
					BackupInterface recruited(locality);
					recruited.initEndpoints();

					startRole(Role::BACKUP, recruited.id(), interf.id());
					DUMPTOKEN(recruited.waitFailure);

					ReplyPromise<InitializeBackupReply> backupReady = req.reply;
					backupWorkerCache.set(req.reqId, backupReady.getFuture());
					Future<Void> backupProcess = backupWorker(recruited, req, dbInfo);
					backupProcess = storageCache.removeOnReady(req.reqId, backupProcess);
					errorForwarders.add(forwardError(errors, Role::BACKUP, recruited.id(), backupProcess));
					TraceEvent("BackupInitRequest", req.reqId).detail("BackupId", recruited.id());
					InitializeBackupReply reply(recruited, req.backupEpoch);
					backupReady.send(reply);
				} else {
					forwardPromise(req.reply, backupWorkerCache.get(req.reqId));
				}
			}
			when(InitializeTLogRequest req = waitNext(interf.tLog.getFuture())) {
				// For now, there's a one-to-one mapping of spill type to TLogVersion.
				// With future work, a particular version of the TLog can support multiple
				// different spilling strategies, at which point SpillType will need to be
				// plumbed down into tLogFn.
				if (req.logVersion < TLogVersion::MIN_RECRUITABLE) {
					TraceEvent(SevError, "InitializeTLogInvalidLogVersion")
					    .detail("Version", req.logVersion)
					    .detail("MinRecruitable", TLogVersion::MIN_RECRUITABLE);
					req.reply.sendError(internal_error());
				}
				TLogOptions tLogOptions(req.logVersion, req.spillType);
				TLogFn tLogFn = tLogFnForOptions(tLogOptions);
				auto& logData = sharedLogs[SharedLogsKey(tLogOptions, req.storeType)];
				logData.requests.send(req);
				if (!logData.actor.isValid() || logData.actor.isReady()) {
					UID logId = deterministicRandom()->randomUniqueID();
					std::map<std::string, std::string> details;
					details["ForMaster"] = req.recruitmentID.shortString();
					details["StorageEngine"] = req.storeType.toString();

					// FIXME: start role for every tlog instance, rather that just for the shared actor, also use a
					// different role type for the shared actor
					startRole(Role::SHARED_TRANSACTION_LOG, logId, interf.id(), details);

					const StringRef prefix =
					    req.logVersion > TLogVersion::V2 ? fileVersionedLogDataPrefix : fileLogDataPrefix;
					std::string filename =
					    filenameFromId(req.storeType, folder, prefix.toString() + tLogOptions.toPrefix(), logId);
					IKeyValueStore* data = openKVStore(req.storeType, filename, logId, memoryLimit);
					const DiskQueueVersion dqv =
					    tLogOptions.version >= TLogVersion::V3 ? DiskQueueVersion::V1 : DiskQueueVersion::V0;
					IDiskQueue* queue = openDiskQueue(
					    joinPath(folder,
					             fileLogQueuePrefix.toString() + tLogOptions.toPrefix() + logId.toString() + "-"),
					    tlogQueueExtension.toString(),
					    logId,
					    dqv);
					filesClosed.add(data->onClosed());
					filesClosed.add(queue->onClosed());

					Future<Void> tLogCore = tLogFn(data,
					                               queue,
					                               dbInfo,
					                               locality,
					                               logData.requests,
					                               logId,
					                               interf.id(),
					                               false,
					                               Promise<Void>(),
					                               Promise<Void>(),
					                               folder,
					                               degraded,
					                               activeSharedTLog);
					tLogCore = handleIOErrors(tLogCore, data, logId);
					tLogCore = handleIOErrors(tLogCore, queue, logId);
					errorForwarders.add(forwardError(errors, Role::SHARED_TRANSACTION_LOG, logId, tLogCore));
					logData.actor = tLogCore;
					logData.uid = logId;
				}
				activeSharedTLog->set(logData.uid);
			}
			when(InitializeStorageRequest req = waitNext(interf.storage.getFuture())) {
				if (!storageCache.exists(req.reqId)) {

					bool isTss = req.tssPairIDAndVersion.present();

					StorageServerInterface recruited(req.interfaceId);
					recruited.locality = locality;
					recruited.tssPairID = isTss ? req.tssPairIDAndVersion.get().first : Optional<UID>();
					recruited.initEndpoints();

					std::map<std::string, std::string> details;
					details["StorageEngine"] = req.storeType.toString();
					details["IsTSS"] = std::to_string(isTss);
					Role ssRole = isTss ? Role::TESTING_STORAGE_SERVER : Role::STORAGE_SERVER;
					startRole(ssRole, recruited.id(), interf.id(), details);

					DUMPTOKEN(recruited.getValue);
					DUMPTOKEN(recruited.getKey);
					DUMPTOKEN(recruited.getKeyValues);
					DUMPTOKEN(recruited.getShardState);
					DUMPTOKEN(recruited.waitMetrics);
					DUMPTOKEN(recruited.splitMetrics);
					DUMPTOKEN(recruited.getReadHotRanges);
					DUMPTOKEN(recruited.getRangeSplitPoints);
					DUMPTOKEN(recruited.getStorageMetrics);
					DUMPTOKEN(recruited.waitFailure);
					DUMPTOKEN(recruited.getQueuingMetrics);
					DUMPTOKEN(recruited.getKeyValueStoreType);
					DUMPTOKEN(recruited.watchValue);
					// printf("Recruited as storageServer\n");

					std::string filename =
					    filenameFromId(req.storeType,
					                   folder,
					                   isTss ? testingStoragePrefix.toString() : fileStoragePrefix.toString(),
					                   recruited.id());
					IKeyValueStore* data = openKVStore(req.storeType, filename, recruited.id(), memoryLimit);
					Future<Void> kvClosed = data->onClosed();
					filesClosed.add(kvClosed);
					ReplyPromise<InitializeStorageReply> storageReady = req.reply;
					storageCache.set(req.reqId, storageReady.getFuture());
					Future<Void> s = storageServer(data,
					                               recruited,
					                               req.seedTag,
					                               isTss ? req.tssPairIDAndVersion.get().second : 0,
					                               storageReady,
					                               dbInfo,
					                               folder);
					s = handleIOErrors(s, data, recruited.id(), kvClosed);
					s = storageCache.removeOnReady(req.reqId, s);
					s = storageServerRollbackRebooter(s,
					                                  req.storeType,
					                                  filename,
					                                  recruited.id(),
					                                  recruited.locality,
					                                  isTss,
					                                  dbInfo,
					                                  folder,
					                                  &filesClosed,
					                                  memoryLimit,
					                                  data);
					errorForwarders.add(forwardError(errors, ssRole, recruited.id(), s));
				} else
					forwardPromise(req.reply, storageCache.get(req.reqId));
			}
			when(InitializeCommitProxyRequest req = waitNext(interf.commitProxy.getFuture())) {
				CommitProxyInterface recruited;
				recruited.processId = locality.processId();
				recruited.provisional = false;
				recruited.initEndpoints();

				std::map<std::string, std::string> details;
				details["ForMaster"] = req.master.id().shortString();
				startRole(Role::COMMIT_PROXY, recruited.id(), interf.id(), details);

				DUMPTOKEN(recruited.commit);
				DUMPTOKEN(recruited.getConsistentReadVersion);
				DUMPTOKEN(recruited.getKeyServersLocations);
				DUMPTOKEN(recruited.getStorageServerRejoinInfo);
				DUMPTOKEN(recruited.waitFailure);
				DUMPTOKEN(recruited.txnState);

				// printf("Recruited as commitProxyServer\n");
				errorForwarders.add(zombie(recruited,
				                           forwardError(errors,
				                                        Role::COMMIT_PROXY,
				                                        recruited.id(),
				                                        commitProxyServer(recruited, req, dbInfo, whitelistBinPaths))));
				req.reply.send(recruited);
			}
			when(InitializeGrvProxyRequest req = waitNext(interf.grvProxy.getFuture())) {
				GrvProxyInterface recruited;
				recruited.processId = locality.processId();
				recruited.provisional = false;
				recruited.initEndpoints();

				std::map<std::string, std::string> details;
				details["ForMaster"] = req.master.id().shortString();
				startRole(Role::GRV_PROXY, recruited.id(), interf.id(), details);

				DUMPTOKEN(recruited.getConsistentReadVersion);
				DUMPTOKEN(recruited.waitFailure);
				DUMPTOKEN(recruited.getHealthMetrics);

				// printf("Recruited as grvProxyServer\n");
				errorForwarders.add(zombie(
				    recruited,
				    forwardError(errors, Role::GRV_PROXY, recruited.id(), grvProxyServer(recruited, req, dbInfo))));
				req.reply.send(recruited);
			}
			when(InitializeResolverRequest req = waitNext(interf.resolver.getFuture())) {
				ResolverInterface recruited;
				recruited.locality = locality;
				recruited.initEndpoints();

				std::map<std::string, std::string> details;
				startRole(Role::RESOLVER, recruited.id(), interf.id(), details);

				DUMPTOKEN(recruited.resolve);
				DUMPTOKEN(recruited.metrics);
				DUMPTOKEN(recruited.split);
				DUMPTOKEN(recruited.waitFailure);

				errorForwarders.add(zombie(
				    recruited, forwardError(errors, Role::RESOLVER, recruited.id(), resolver(recruited, req, dbInfo))));
				req.reply.send(recruited);
			}
			when(InitializeLogRouterRequest req = waitNext(interf.logRouter.getFuture())) {
				TLogInterface recruited(locality);
				recruited.initEndpoints();

				std::map<std::string, std::string> details;
				startRole(Role::LOG_ROUTER, recruited.id(), interf.id(), details);

				DUMPTOKEN(recruited.peekMessages);
				DUMPTOKEN(recruited.popMessages);
				DUMPTOKEN(recruited.commit);
				DUMPTOKEN(recruited.lock);
				DUMPTOKEN(recruited.getQueuingMetrics);
				DUMPTOKEN(recruited.confirmRunning);
				DUMPTOKEN(recruited.waitFailure);
				DUMPTOKEN(recruited.recoveryFinished);
				DUMPTOKEN(recruited.disablePopRequest);
				DUMPTOKEN(recruited.enablePopRequest);
				DUMPTOKEN(recruited.snapRequest);

				errorForwarders.add(
				    zombie(recruited,
				           forwardError(errors, Role::LOG_ROUTER, recruited.id(), logRouter(recruited, req, dbInfo))));
				req.reply.send(recruited);
			}
			when(CoordinationPingMessage m = waitNext(interf.coordinationPing.getFuture())) {
				TraceEvent("CoordinationPing", interf.id())
				    .detail("CCID", m.clusterControllerId)
				    .detail("TimeStep", m.timeStep);
			}
			when(SetMetricsLogRateRequest req = waitNext(interf.setMetricsRate.getFuture())) {
				TraceEvent("LoggingRateChange", interf.id())
				    .detail("OldDelay", loggingDelay)
				    .detail("NewLogPS", req.metricsLogsPerSecond);
				if (req.metricsLogsPerSecond != 0) {
					loggingDelay = 1.0 / req.metricsLogsPerSecond;
					loggingTrigger = Void();
				}
			}
			when(EventLogRequest req = waitNext(interf.eventLogRequest.getFuture())) {
				TraceEventFields e;
				if (req.getLastError)
					e = latestEventCache.getLatestError();
				else
					e = latestEventCache.get(req.eventName.toString());
				req.reply.send(e);
			}
			when(TraceBatchDumpRequest req = waitNext(interf.traceBatchDumpRequest.getFuture())) {
				g_traceBatch.dump();
				req.reply.send(Void());
			}
			when(DiskStoreRequest req = waitNext(interf.diskStoreRequest.getFuture())) {
				Standalone<VectorRef<UID>> ids;
				for (DiskStore d : getDiskStores(folder)) {
					bool included = true;
					if (!req.includePartialStores) {
						if (d.storeType == KeyValueStoreType::SSD_BTREE_V1) {
							included = fileExists(d.filename + ".fdb-wal");
						} else if (d.storeType == KeyValueStoreType::SSD_BTREE_V2) {
							included = fileExists(d.filename + ".sqlite-wal");
						} else if (d.storeType == KeyValueStoreType::SSD_REDWOOD_V1) {
							included = fileExists(d.filename + "0.pagerlog") && fileExists(d.filename + "1.pagerlog");
						} else if (d.storeType == KeyValueStoreType::SSD_ROCKSDB_V1) {
							included = fileExists(joinPath(d.filename, "CURRENT")) &&
							           fileExists(joinPath(d.filename, "IDENTITY"));
						} else if (d.storeType == KeyValueStoreType::MEMORY) {
							included = fileExists(d.filename + "1.fdq");
						} else {
							ASSERT(d.storeType == KeyValueStoreType::MEMORY_RADIXTREE);
							included = fileExists(d.filename + "1.fdr");
						}
						if (d.storedComponent == DiskStore::COMPONENT::TLogData && included) {
							included = false;
							// The previous code assumed that d.filename is a filename.  But that is not true.
							// d.filename is a path. Removing a prefix and adding a new one just makes a broken
							// directory name.  So fileExists would always return false.
							// Weirdly, this doesn't break anything, as tested by taking a clean check of FDB,
							// setting included to false always, and then running correctness.  So I'm just
							// improving the situation by actually marking it as broken.
							// FIXME: this whole thing
							/*
							std::string logDataBasename;
							StringRef filename = d.filename;
							if (filename.startsWith(fileLogDataPrefix)) {
							    logDataBasename = fileLogQueuePrefix.toString() +
							d.filename.substr(fileLogDataPrefix.size()); } else { StringRef optionsString =
							filename.removePrefix(fileVersionedLogDataPrefix).eat("-"); logDataBasename =
							fileLogQueuePrefix.toString() + optionsString.toString() + "-";
							}
							TraceEvent("DiskStoreRequest").detail("FilenameBasename", logDataBasename);
							if (fileExists(logDataBasename + "0.fdq") && fileExists(logDataBasename + "1.fdq")) {
							    included = true;
							}
							*/
						}
					}
					if (included) {
						ids.push_back(ids.arena(), d.storeID);
					}
				}
				req.reply.send(ids);
			}
			when(wait(loggingTrigger)) {
				systemMonitor();
				loggingTrigger = delay(loggingDelay, TaskPriority::FlushTrace);
			}
			when(state WorkerSnapRequest snapReq = waitNext(interf.workerSnapReq.getFuture())) {
				Standalone<StringRef> snapFolder = StringRef(folder);
				if (snapReq.role.toString() == "coord") {
					snapFolder = coordFolder;
				}
				errorForwarders.add(workerSnapCreate(snapReq, snapFolder));
			}
			when(wait(errorForwarders.getResult())) {}
			when(wait(handleErrors)) {}
		}
	} catch (Error& err) {
		// Make sure actors are cancelled before "recovery" promises are destructed.
		for (auto f : recoveries)
			f.cancel();
		state Error e = err;
		bool ok = e.code() == error_code_please_reboot || e.code() == error_code_actor_cancelled ||
		          e.code() == error_code_please_reboot_delete;

		endRole(Role::WORKER, interf.id(), "WorkerError", ok, e);
		errorForwarders.clear(false);
		sharedLogs.clear();

		if (e.code() !=
		    error_code_actor_cancelled) { // We get cancelled e.g. when an entire simulation times out, but in that case
			                              // we won't be restarted and don't need to wait for shutdown
			stopping.send(Void());
			wait(filesClosed.getResult()); // Wait for complete shutdown of KV stores
			wait(delay(0.0)); // Unwind the callstack to make sure that IAsyncFile references are all gone
			TraceEvent(SevInfo, "WorkerShutdownComplete", interf.id());
		}

		throw e;
	}
}

ACTOR Future<Void> extractClusterInterface(Reference<AsyncVar<Optional<ClusterControllerFullInterface>>> a,
                                           Reference<AsyncVar<Optional<ClusterInterface>>> b) {
	loop {
		if (a->get().present())
			b->set(a->get().get().clientInterface);
		else
			b->set(Optional<ClusterInterface>());
		wait(a->onChange());
	}
}

static std::set<int> const& normalWorkerErrors() {
	static std::set<int> s;
	if (s.empty()) {
		s.insert(error_code_please_reboot);
		s.insert(error_code_please_reboot_delete);
	}
	return s;
}

ACTOR Future<Void> fileNotFoundToNever(Future<Void> f) {
	try {
		wait(f);
		return Void();
	} catch (Error& e) {
		if (e.code() == error_code_file_not_found) {
			TraceEvent(SevWarn, "ClusterCoordinatorFailed").error(e);
			return Never();
		}
		throw;
	}
}

ACTOR Future<Void> printTimeout() {
	wait(delay(5));
	if (!g_network->isSimulated()) {
		fprintf(stderr, "Warning: FDBD has not joined the cluster after 5 seconds.\n");
		fprintf(stderr, "  Check configuration and availability using the 'status' command with the fdbcli\n");
	}
	return Void();
}

ACTOR Future<Void> printOnFirstConnected(Reference<AsyncVar<Optional<ClusterInterface>>> ci) {
	state Future<Void> timeoutFuture = printTimeout();
	loop {
		choose {
			when(wait(ci->get().present() ? IFailureMonitor::failureMonitor().onStateEqual(
			                                    ci->get().get().openDatabase.getEndpoint(), FailureStatus(false))
			                              : Never())) {
				printf("FDBD joined cluster.\n");
				TraceEvent("FDBDConnected");
				return Void();
			}
			when(wait(ci->onChange())) {}
		}
	}
}

ClusterControllerPriorityInfo getCCPriorityInfo(std::string filePath, ProcessClass processClass) {
	if (!fileExists(filePath))
		return ClusterControllerPriorityInfo(ProcessClass(processClass.classType(), ProcessClass::CommandLineSource)
		                                         .machineClassFitness(ProcessClass::ClusterController),
		                                     false,
		                                     ClusterControllerPriorityInfo::FitnessUnknown);
	std::string contents(readFileBytes(filePath, 1000));
	BinaryReader br(StringRef(contents), IncludeVersion());
	ClusterControllerPriorityInfo priorityInfo(
	    ProcessClass::UnsetFit, false, ClusterControllerPriorityInfo::FitnessUnknown);
	br >> priorityInfo;
	if (!br.empty()) {
		if (g_network->isSimulated()) {
			ASSERT(false);
		} else {
			TraceEvent(SevWarnAlways, "FitnessFileCorrupted").detail("filePath", filePath);
			return ClusterControllerPriorityInfo(ProcessClass(processClass.classType(), ProcessClass::CommandLineSource)
			                                         .machineClassFitness(ProcessClass::ClusterController),
			                                     false,
			                                     ClusterControllerPriorityInfo::FitnessUnknown);
		}
	}
	return priorityInfo;
}

ACTOR Future<Void> monitorAndWriteCCPriorityInfo(std::string filePath,
                                                 Reference<AsyncVar<ClusterControllerPriorityInfo>> asyncPriorityInfo) {
	loop {
		wait(asyncPriorityInfo->onChange());
		std::string contents(BinaryWriter::toValue(asyncPriorityInfo->get(),
		                                           IncludeVersion(ProtocolVersion::withClusterControllerPriorityInfo()))
		                         .toString());
		atomicReplace(filePath, contents, false);
	}
}

ACTOR Future<UID> createAndLockProcessIdFile(std::string folder) {
	state UID processIDUid;
	platform::createDirectory(folder);

	loop {
		try {
			state std::string lockFilePath = joinPath(folder, "processId");
			state ErrorOr<Reference<IAsyncFile>> lockFile = wait(errorOr(IAsyncFileSystem::filesystem(g_network)->open(
			    lockFilePath, IAsyncFile::OPEN_READWRITE | IAsyncFile::OPEN_LOCK, 0600)));

			if (lockFile.isError() && lockFile.getError().code() == error_code_file_not_found &&
			    !fileExists(lockFilePath)) {
				Reference<IAsyncFile> _lockFile = wait(IAsyncFileSystem::filesystem()->open(
				    lockFilePath,
				    IAsyncFile::OPEN_ATOMIC_WRITE_AND_CREATE | IAsyncFile::OPEN_CREATE | IAsyncFile::OPEN_LOCK |
				        IAsyncFile::OPEN_READWRITE,
				    0600));
				lockFile = _lockFile;
				processIDUid = deterministicRandom()->randomUniqueID();
				BinaryWriter wr(IncludeVersion(ProtocolVersion::withProcessIDFile()));
				wr << processIDUid;
				wait(lockFile.get()->write(wr.getData(), wr.getLength(), 0));
				wait(lockFile.get()->sync());
			} else {
				if (lockFile.isError())
					throw lockFile.getError(); // If we've failed to open the file, throw an exception

				int64_t fileSize = wait(lockFile.get()->size());
				state Key fileData = makeString(fileSize);
				wait(success(lockFile.get()->read(mutateString(fileData), fileSize, 0)));
				try {
					processIDUid = BinaryReader::fromStringRef<UID>(fileData, IncludeVersion());
					return processIDUid;
				} catch (Error& e) {
					if (!g_network->isSimulated()) {
						throw;
					}
					lockFile = ErrorOr<Reference<IAsyncFile>>();
					wait(IAsyncFileSystem::filesystem()->deleteFile(lockFilePath, true));
				}
			}
		} catch (Error& e) {
			if (e.code() == error_code_actor_cancelled) {
				throw;
			}
			if (!e.isInjectedFault()) {
				fprintf(stderr,
				        "ERROR: error creating or opening process id file `%s'.\n",
				        joinPath(folder, "processId").c_str());
			}
			TraceEvent(SevError, "OpenProcessIdError").error(e);
			throw;
		}
	}
}

ACTOR Future<MonitorLeaderInfo> monitorLeaderRemotelyOneGeneration(Reference<ClusterConnectionFile> connFile,
                                                                   Reference<AsyncVar<Value>> result,
                                                                   MonitorLeaderInfo info) {
	state ClusterConnectionString ccf = info.intermediateConnFile->getConnectionString();
	state vector<NetworkAddress> addrs = ccf.coordinators();
	state ElectionResultRequest request;
	state int index = 0;
	state int successIndex = 0;
	request.key = ccf.clusterKey();
	request.coordinators = ccf.coordinators();

	deterministicRandom()->randomShuffle(addrs);

	loop {
		LeaderElectionRegInterface interf(addrs[index]);
		request.reply = ReplyPromise<Optional<LeaderInfo>>();

		ErrorOr<Optional<LeaderInfo>> leader = wait(interf.electionResult.tryGetReply(request));
		if (leader.present()) {
			if (leader.get().present()) {
				if (leader.get().get().forward) {
					info.intermediateConnFile = makeReference<ClusterConnectionFile>(
					    connFile->getFilename(), ClusterConnectionString(leader.get().get().serializedInfo.toString()));
					return info;
				}
				if (connFile != info.intermediateConnFile) {
					if (!info.hasConnected) {
						TraceEvent(SevWarnAlways, "IncorrectClusterFileContentsAtConnection")
						    .detail("Filename", connFile->getFilename())
						    .detail("ConnectionStringFromFile", connFile->getConnectionString().toString())
						    .detail("CurrentConnectionString",
						            info.intermediateConnFile->getConnectionString().toString());
					}
					connFile->setConnectionString(info.intermediateConnFile->getConnectionString());
					info.intermediateConnFile = connFile;
				}

				info.hasConnected = true;
				connFile->notifyConnected();
				request.knownLeader = leader.get().get().changeID;

				ClusterControllerPriorityInfo info = leader.get().get().getPriorityInfo();
				if (leader.get().get().serializedInfo.size() && !info.isExcluded &&
				    (info.dcFitness == ClusterControllerPriorityInfo::FitnessPrimary ||
				     info.dcFitness == ClusterControllerPriorityInfo::FitnessPreferred ||
				     info.dcFitness == ClusterControllerPriorityInfo::FitnessUnknown)) {
					result->set(leader.get().get().serializedInfo);
				} else {
					result->set(Value());
				}
			}
			successIndex = index;
		} else {
			index = (index + 1) % addrs.size();
			if (index == successIndex) {
				wait(delay(CLIENT_KNOBS->COORDINATOR_RECONNECTION_DELAY));
			}
		}
	}
}

ACTOR Future<Void> monitorLeaderRemotelyInternal(Reference<ClusterConnectionFile> connFile,
                                                 Reference<AsyncVar<Value>> outSerializedLeaderInfo) {
	state MonitorLeaderInfo info(connFile);
	loop {
		MonitorLeaderInfo _info = wait(monitorLeaderRemotelyOneGeneration(connFile, outSerializedLeaderInfo, info));
		info = _info;
	}
}

template <class LeaderInterface>
Future<Void> monitorLeaderRemotely(Reference<ClusterConnectionFile> const& connFile,
                                   Reference<AsyncVar<Optional<LeaderInterface>>> const& outKnownLeader) {
	LeaderDeserializer<LeaderInterface> deserializer;
	auto serializedInfo = makeReference<AsyncVar<Value>>();
	Future<Void> m = monitorLeaderRemotelyInternal(connFile, serializedInfo);
	return m || deserializer(serializedInfo, outKnownLeader);
}

ACTOR Future<Void> monitorLeaderRemotelyWithDelayedCandidacy(
    Reference<ClusterConnectionFile> connFile,
    Reference<AsyncVar<Optional<ClusterControllerFullInterface>>> currentCC,
    Reference<AsyncVar<ClusterControllerPriorityInfo>> asyncPriorityInfo,
    Future<Void> recoveredDiskFiles,
    LocalityData locality,
    Reference<AsyncVar<ServerDBInfo>> dbInfo,
    Optional<bool> useTestConfigDB) {
	state Future<Void> monitor = monitorLeaderRemotely(connFile, currentCC);
	state Future<Void> timeout;

	wait(recoveredDiskFiles);

	loop {
		if (currentCC->get().present() && dbInfo->get().clusterInterface == currentCC->get().get() &&
		    IFailureMonitor::failureMonitor()
		        .getState(currentCC->get().get().registerWorker.getEndpoint())
		        .isAvailable()) {
			timeout = Future<Void>();
		} else if (!timeout.isValid()) {
			timeout =
			    delay(SERVER_KNOBS->MIN_DELAY_CC_WORST_FIT_CANDIDACY_SECONDS +
			          (deterministicRandom()->random01() * (SERVER_KNOBS->MAX_DELAY_CC_WORST_FIT_CANDIDACY_SECONDS -
			                                                SERVER_KNOBS->MIN_DELAY_CC_WORST_FIT_CANDIDACY_SECONDS)));
		}
		choose {
			when(wait(currentCC->onChange())) {}
			when(wait(dbInfo->onChange())) {}
			when(wait(currentCC->get().present() ? IFailureMonitor::failureMonitor().onStateChanged(
			                                           currentCC->get().get().registerWorker.getEndpoint())
			                                     : Never())) {}
			when(wait(timeout.isValid() ? timeout : Never())) {
				monitor.cancel();
				wait(clusterController(
				    connFile, currentCC, asyncPriorityInfo, recoveredDiskFiles, locality, useTestConfigDB));
				return Void();
			}
		}
	}
}

ACTOR Future<Void> serveProtocolInfo() {
	state RequestStream<ProtocolInfoRequest> protocolInfo(
	    PeerCompatibilityPolicy{ RequirePeer::AtLeast, ProtocolVersion::withStableInterfaces() });
	protocolInfo.makeWellKnownEndpoint(WLTOKEN_PROTOCOL_INFO, TaskPriority::DefaultEndpoint);
	loop {
		state ProtocolInfoRequest req = waitNext(protocolInfo.getFuture());
		req.reply.send(ProtocolInfoReply{ g_network->protocolVersion() });
	}
}

ACTOR Future<Void> fdbd(Reference<ClusterConnectionFile> connFile,
                        LocalityData localities,
                        ProcessClass processClass,
                        std::string dataFolder,
                        std::string coordFolder,
                        int64_t memoryLimit,
                        std::string metricsConnFile,
                        std::string metricsPrefix,
                        int64_t memoryProfileThreshold,
                        std::string whitelistBinPaths,
                        std::string configPath,
                        std::map<std::string, std::string> manualKnobOverrides,
                        Optional<bool> useTestConfigDB) {
	state vector<Future<Void>> actors;
	state Promise<Void> recoveredDiskFiles;
	state LocalConfiguration localConfig(dataFolder, configPath, manualKnobOverrides);

	if (useTestConfigDB.present()) {
		// TODO: Shouldn't block here
		wait(localConfig.initialize());
	}

	actors.push_back(serveProtocolInfo());

	try {
		ServerCoordinators coordinators(connFile);
		if (g_network->isSimulated()) {
			whitelistBinPaths = ",, random_path,  /bin/snap_create.sh,,";
		}
		TraceEvent("StartingFDBD")
		    .detail("ZoneID", localities.zoneId())
		    .detail("MachineId", localities.machineId())
		    .detail("DiskPath", dataFolder)
		    .detail("CoordPath", coordFolder)
		    .detail("WhiteListBinPath", whitelistBinPaths);

		// SOMEDAY: start the services on the machine in a staggered fashion in simulation?
		// Endpoints should be registered first before any process trying to connect to it.
		// So coordinationServer actor should be the first one executed before any other.
		if (coordFolder.size()) {
			// SOMEDAY: remove the fileNotFound wrapper and make DiskQueue construction safe from errors setting up
			// their files
<<<<<<< HEAD
			actors.push_back(fileNotFoundToNever(coordinationServer(coordFolder, useTestConfigDB)));
=======
			actors.push_back(fileNotFoundToNever(coordinationServer(coordFolder, coordinators.ccf)));
>>>>>>> 6f5ae9d7
		}

		state UID processIDUid = wait(createAndLockProcessIdFile(dataFolder));
		localities.set(LocalityData::keyProcessId, processIDUid.toString());
		// Only one process can execute on a dataFolder from this point onwards

		std::string fitnessFilePath = joinPath(dataFolder, "fitness");
		auto cc = makeReference<AsyncVar<Optional<ClusterControllerFullInterface>>>();
		auto ci = makeReference<AsyncVar<Optional<ClusterInterface>>>();
		auto asyncPriorityInfo =
		    makeReference<AsyncVar<ClusterControllerPriorityInfo>>(getCCPriorityInfo(fitnessFilePath, processClass));
		auto dbInfo = makeReference<AsyncVar<ServerDBInfo>>();

		if (useTestConfigDB.present()) {
			actors.push_back(
			    reportErrors(localConfig.consume(IDependentAsyncVar<ConfigBroadcastFollowerInterface>::create(
			                     dbInfo, [](auto const& info) { return info.configBroadcaster; })),
			                 "LocalConfiguration"));
		}
		actors.push_back(reportErrors(monitorAndWriteCCPriorityInfo(fitnessFilePath, asyncPriorityInfo),
		                              "MonitorAndWriteCCPriorityInfo"));
		if (processClass.machineClassFitness(ProcessClass::ClusterController) == ProcessClass::NeverAssign) {
			actors.push_back(reportErrors(monitorLeader(connFile, cc), "ClusterController"));
		} else if (processClass.machineClassFitness(ProcessClass::ClusterController) == ProcessClass::WorstFit &&
		           SERVER_KNOBS->MAX_DELAY_CC_WORST_FIT_CANDIDACY_SECONDS > 0) {
			actors.push_back(reportErrors(monitorLeaderRemotelyWithDelayedCandidacy(connFile,
			                                                                        cc,
			                                                                        asyncPriorityInfo,
			                                                                        recoveredDiskFiles.getFuture(),
			                                                                        localities,
			                                                                        dbInfo,
			                                                                        useTestConfigDB),
			                              "ClusterController"));
		} else {
			actors.push_back(reportErrors(
			    clusterController(
			        connFile, cc, asyncPriorityInfo, recoveredDiskFiles.getFuture(), localities, useTestConfigDB),
			    "ClusterController"));
		}
		actors.push_back(reportErrors(extractClusterInterface(cc, ci), "ExtractClusterInterface"));
		actors.push_back(reportErrorsExcept(workerServer(connFile,
		                                                 cc,
		                                                 localities,
		                                                 asyncPriorityInfo,
		                                                 processClass,
		                                                 dataFolder,
		                                                 memoryLimit,
		                                                 metricsConnFile,
		                                                 metricsPrefix,
		                                                 recoveredDiskFiles,
		                                                 memoryProfileThreshold,
		                                                 coordFolder,
		                                                 whitelistBinPaths,
		                                                 dbInfo),
		                                    "WorkerServer",
		                                    UID(),
		                                    &normalWorkerErrors()));
		state Future<Void> firstConnect = reportErrors(printOnFirstConnected(ci), "ClusterFirstConnectedError");

		wait(quorum(actors, 1));
		ASSERT(false); // None of these actors should terminate normally
		throw internal_error();
	} catch (Error& e) {
		// Make sure actors are cancelled before recoveredDiskFiles is destructed.
		// Otherwise, these actors may get a broken promise error.
		for (auto f : actors)
			f.cancel();
		Error err = checkIOTimeout(e);
		throw err;
	}
}

const Role Role::WORKER("Worker", "WK", false);
const Role Role::STORAGE_SERVER("StorageServer", "SS");
const Role Role::TESTING_STORAGE_SERVER("TestingStorageServer", "ST");
const Role Role::TRANSACTION_LOG("TLog", "TL");
const Role Role::SHARED_TRANSACTION_LOG("SharedTLog", "SL", false);
const Role Role::COMMIT_PROXY("CommitProxyServer", "CP");
const Role Role::GRV_PROXY("GrvProxyServer", "GP");
const Role Role::MASTER("MasterServer", "MS");
const Role Role::RESOLVER("Resolver", "RV");
const Role Role::CLUSTER_CONTROLLER("ClusterController", "CC");
const Role Role::TESTER("Tester", "TS");
const Role Role::LOG_ROUTER("LogRouter", "LR");
const Role Role::DATA_DISTRIBUTOR("DataDistributor", "DD");
const Role Role::RATEKEEPER("Ratekeeper", "RK");
const Role Role::STORAGE_CACHE("StorageCache", "SC");
const Role Role::COORDINATOR("Coordinator", "CD");
const Role Role::BACKUP("Backup", "BK");<|MERGE_RESOLUTION|>--- conflicted
+++ resolved
@@ -2100,11 +2100,7 @@
 		if (coordFolder.size()) {
 			// SOMEDAY: remove the fileNotFound wrapper and make DiskQueue construction safe from errors setting up
 			// their files
-<<<<<<< HEAD
-			actors.push_back(fileNotFoundToNever(coordinationServer(coordFolder, useTestConfigDB)));
-=======
-			actors.push_back(fileNotFoundToNever(coordinationServer(coordFolder, coordinators.ccf)));
->>>>>>> 6f5ae9d7
+			actors.push_back(fileNotFoundToNever(coordinationServer(coordFolder, coordinators.ccf, useTestConfigDB)));
 		}
 
 		state UID processIDUid = wait(createAndLockProcessIdFile(dataFolder));
