--- conflicted
+++ resolved
@@ -257,15 +257,6 @@
 		// Queue mode
 		enum Mode { NONE, POP, READONLY, WRITE };
 		Mode mode;
-<<<<<<< HEAD
-
-		// Queue this cursor is accessing
-		FIFOQueue* queue;
-
-		// The current page and pageID being read or written to
-		LogicalPageID pageID;
-		Reference<IPage> page;
-=======
 
 		// Queue this cursor is accessing
 		FIFOQueue* queue;
@@ -273,7 +264,6 @@
 		// The current page and pageID being read or written to
 		LogicalPageID pageID;
 		Reference<ArenaPage> page;
->>>>>>> e7e1a36e
 
 		// The first page ID to be written to the pager, if this cursor has written anything
 		LogicalPageID firstPageIDWritten;
@@ -286,11 +276,7 @@
 
 		// Page future and corresponding page ID for the expected next page to be used.  It may not
 		// match the current page's next page link because queues can prepended with new front pages.
-<<<<<<< HEAD
-		Future<Reference<IPage>> nextPageReader;
-=======
 		Future<Reference<ArenaPage>> nextPageReader;
->>>>>>> e7e1a36e
 		LogicalPageID nextPageID;
 
 		// Future that represents all outstanding write operations previously issued
@@ -298,10 +284,7 @@
 		Future<Void> writeOperations;
 
 		FlowLock mutex;
-<<<<<<< HEAD
-=======
 		Future<Void> killMutex;
->>>>>>> e7e1a36e
 
 		Cursor() : mode(NONE) {}
 
@@ -568,7 +551,6 @@
 				             self->toString().c_str());
 				wait(success(self->nextPageReader));
 			}
-<<<<<<< HEAD
 
 			Optional<T> result = wait(self->readNext(upperBound, true));
 
@@ -578,17 +560,6 @@
 				self->mutex.release();
 			}
 
-=======
-
-			Optional<T> result = wait(self->readNext(upperBound, true));
-
-			// If this actor instance locked the mutex, then unlock it.
-			if (!locked) {
-				debug_printf("FIFOQueue::Cursor(%s) waitThenReadNext unlocking mutex\n", self->toString().c_str());
-				self->mutex.release();
-			}
-
->>>>>>> e7e1a36e
 			return result;
 		}
 
