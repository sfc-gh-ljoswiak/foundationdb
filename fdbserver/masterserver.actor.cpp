--- conflicted
+++ resolved
@@ -1564,12 +1564,8 @@
 		}
 	}
 
-<<<<<<< HEAD
-	applyMetadataMutations(SpanID(), self->dbgid, recoveryCommitRequest.arena, tr.mutations.slice(mmApplied, tr.mutations.size()), self->txnStateStore, nullptr, nullptr);
-=======
-	applyMetadataMutations(self->dbgid, recoveryCommitRequest.arena, tr.mutations.slice(mmApplied, tr.mutations.size()),
+	applyMetadataMutations(SpanID(), self->dbgid, recoveryCommitRequest.arena, tr.mutations.slice(mmApplied, tr.mutations.size()),
 	                       self->txnStateStore);
->>>>>>> 92fe6abb
 	mmApplied = tr.mutations.size();
 
 	tr.read_snapshot = self->recoveryTransactionVersion;  // lastEpochEnd would make more sense, but isn't in the initial window of the resolver(s)
