/*
 * ApplyMetadataMutation.h
 *
 * This source file is part of the FoundationDB open source project
 *
 * Copyright 2013-2018 Apple Inc. and the FoundationDB project authors
 *
 * Licensed under the Apache License, Version 2.0 (the "License");
 * you may not use this file except in compliance with the License.
 * You may obtain a copy of the License at
 *
 *     http://www.apache.org/licenses/LICENSE-2.0
 *
 * Unless required by applicable law or agreed to in writing, software
 * distributed under the License is distributed on an "AS IS" BASIS,
 * WITHOUT WARRANTIES OR CONDITIONS OF ANY KIND, either express or implied.
 * See the License for the specific language governing permissions and
 * limitations under the License.
 */

#ifndef FDBSERVER_APPLYMETADATAMUTATION_H
#define FDBSERVER_APPLYMETADATAMUTATION_H
#pragma once

#include "fdbclient/MutationList.h"
#include "fdbclient/SystemData.h"
#include "fdbclient/BackupAgent.actor.h"
#include "fdbclient/Notified.h"
#include "fdbserver/IKeyValueStore.h"
#include "fdbserver/LogSystem.h"
#include "fdbserver/LogProtocolMessage.h"
#include "fdbserver/ProxyCommitData.actor.h"

inline bool isMetadataMutation(MutationRef const& m) {
	// FIXME: This is conservative - not everything in system keyspace is necessarily processed by applyMetadataMutations
	return (m.type == MutationRef::SetValue && m.param1.size() && m.param1[0] == systemKeys.begin[0] && !m.param1.startsWith(nonMetadataSystemKeys.begin)) ||
		(m.type == MutationRef::ClearRange && m.param2.size() && m.param2[0] == systemKeys.begin[0] && !nonMetadataSystemKeys.contains(KeyRangeRef(m.param1, m.param2)) );
}

Reference<StorageInfo> getStorageInfo(UID id, std::map<UID, Reference<StorageInfo>>* storageCache, IKeyValueStore* txnStateStore);

<<<<<<< HEAD
void applyMetadataMutations(SpanID const& spanContext, UID const& dbgid, Arena &arena, VectorRef<MutationRef> const& mutations, IKeyValueStore* txnStateStore, LogPushData* toCommit, bool *confChange, Reference<ILogSystem> logSystem = Reference<ILogSystem>(), Version popVersion = 0,
	KeyRangeMap<std::set<Key> >* vecBackupKeys = nullptr, KeyRangeMap<ServerCacheInfo>* keyInfo = nullptr, KeyRangeMap<bool>* cacheInfo = nullptr, std::map<Key, applyMutationsData>* uid_applyMutationsData = nullptr, RequestStream<CommitTransactionRequest> commit = RequestStream<CommitTransactionRequest>(),
	Database cx = Database(), NotifiedVersion* commitVersion = nullptr, std::map<UID, Reference<StorageInfo>>* storageCache = nullptr, std::map<Tag, Version>* tag_popped = nullptr, bool initialCommit = false );
=======
void applyMetadataMutations(ProxyCommitData& proxyCommitData, Arena& arena, Reference<ILogSystem> logSystem,
                            const VectorRef<MutationRef>& mutations, LogPushData* pToCommit, bool& confChange,
                            Version popVersion, bool initialCommit);
void applyMetadataMutations(const UID& dbgid, Arena& arena, const VectorRef<MutationRef>& mutations,
                            IKeyValueStore* txnStateStore);
>>>>>>> 92fe6abb

#endif<|MERGE_RESOLUTION|>--- conflicted
+++ resolved
@@ -39,16 +39,10 @@
 
 Reference<StorageInfo> getStorageInfo(UID id, std::map<UID, Reference<StorageInfo>>* storageCache, IKeyValueStore* txnStateStore);
 
-<<<<<<< HEAD
-void applyMetadataMutations(SpanID const& spanContext, UID const& dbgid, Arena &arena, VectorRef<MutationRef> const& mutations, IKeyValueStore* txnStateStore, LogPushData* toCommit, bool *confChange, Reference<ILogSystem> logSystem = Reference<ILogSystem>(), Version popVersion = 0,
-	KeyRangeMap<std::set<Key> >* vecBackupKeys = nullptr, KeyRangeMap<ServerCacheInfo>* keyInfo = nullptr, KeyRangeMap<bool>* cacheInfo = nullptr, std::map<Key, applyMutationsData>* uid_applyMutationsData = nullptr, RequestStream<CommitTransactionRequest> commit = RequestStream<CommitTransactionRequest>(),
-	Database cx = Database(), NotifiedVersion* commitVersion = nullptr, std::map<UID, Reference<StorageInfo>>* storageCache = nullptr, std::map<Tag, Version>* tag_popped = nullptr, bool initialCommit = false );
-=======
-void applyMetadataMutations(ProxyCommitData& proxyCommitData, Arena& arena, Reference<ILogSystem> logSystem,
-                            const VectorRef<MutationRef>& mutations, LogPushData* pToCommit, bool& confChange,
-                            Version popVersion, bool initialCommit);
-void applyMetadataMutations(const UID& dbgid, Arena& arena, const VectorRef<MutationRef>& mutations,
-                            IKeyValueStore* txnStateStore);
->>>>>>> 92fe6abb
+void applyMetadataMutations(SpanID const& spanContext, ProxyCommitData& proxyCommitData, Arena& arena,
+                            Reference<ILogSystem> logSystem, const VectorRef<MutationRef>& mutations,
+                            LogPushData* pToCommit, bool& confChange, Version popVersion, bool initialCommit);
+void applyMetadataMutations(SpanID const& spanContext, const UID& dbgid, Arena& arena,
+                            const VectorRef<MutationRef>& mutations, IKeyValueStore* txnStateStore);
 
 #endif