/*
 * KeyValueStoreMemory.actor.cpp
 *
 * This source file is part of the FoundationDB open source project
 *
 * Copyright 2013-2018 Apple Inc. and the FoundationDB project authors
 *
 * Licensed under the Apache License, Version 2.0 (the "License");
 * you may not use this file except in compliance with the License.
 * You may obtain a copy of the License at
 *
 *     http://www.apache.org/licenses/LICENSE-2.0
 *
 * Unless required by applicable law or agreed to in writing, software
 * distributed under the License is distributed on an "AS IS" BASIS,
 * WITHOUT WARRANTIES OR CONDITIONS OF ANY KIND, either express or implied.
 * See the License for the specific language governing permissions and
 * limitations under the License.
 */

#include "fdbserver/IKeyValueStore.h"
#include "fdbserver/IDiskQueue.h"
#include "flow/IKeyValueContainer.h"
#include "flow/RadixTree.h"
#include "flow/ActorCollection.h"
#include "fdbclient/Notified.h"
#include "fdbclient/SystemData.h"
#include "flow/actorcompiler.h"  // This must be the last #include.
#include "fdbserver/DeltaTree.h"

#define OP_DISK_OVERHEAD (sizeof(OpHeader) + 1)

extern bool noUnseed;

template <typename Container>
class KeyValueStoreMemory final : public IKeyValueStore, NonCopyable {
public:
	KeyValueStoreMemory(IDiskQueue* log, UID id, int64_t memoryLimit, KeyValueStoreType storeType, bool disableSnapshot,
	                    bool replaceContent, bool exactRecovery);

	// IClosable
	Future<Void> getError() override { return log->getError(); }
	Future<Void> onClosed() override { return log->onClosed(); }
	void dispose() override {
		recovering.cancel();
		log->dispose();
		if (reserved_buffer != nullptr) {
			delete[] reserved_buffer;
			reserved_buffer = nullptr;
		}
		delete this;
	}
	void close() override {
		recovering.cancel();
		log->close();
		if (reserved_buffer != nullptr) {
			delete[] reserved_buffer;
			reserved_buffer = nullptr;
		}
		delete this;
	}

	// IKeyValueStore
	KeyValueStoreType getType() const override { return type; }

<<<<<<< HEAD
	std::tuple<size_t, size_t, size_t> getSize() const override { return data.size(); }
=======
	virtual bool canPipelineCommits() const override { return false; }

	virtual std::tuple<size_t, size_t, size_t> getSize() const override { return data.size(); }
>>>>>>> 202f4b27

	int64_t getAvailableSize() const {
		int64_t residentSize = data.sumTo(data.end()) + queue.totalSize() + // doesn't account for overhead in queue
		                       transactionSize;

		return memoryLimit - residentSize;
	}

	StorageBytes getStorageBytes() const override {
		StorageBytes diskQueueBytes = log->getStorageBytes();

		// Try to bound how many in-memory bytes we might need to write to disk if we commit() now
		int64_t uncommittedBytes = queue.totalSize() + transactionSize;

		// Check that we have enough space in memory and on disk
		int64_t freeSize = std::min(getAvailableSize(), diskQueueBytes.free / 4 - uncommittedBytes);
		int64_t availableSize = std::min(getAvailableSize(), diskQueueBytes.available / 4 - uncommittedBytes);
		int64_t totalSize = std::min(memoryLimit, diskQueueBytes.total / 4 - uncommittedBytes);

		return StorageBytes(std::max((int64_t)0, freeSize), std::max((int64_t)0, totalSize), diskQueueBytes.used,
		                    std::max((int64_t)0, availableSize));
	}

	void semiCommit() {
		transactionSize += queue.totalSize();
		if (transactionSize > 0.5 * committedDataSize) {
			transactionIsLarge = true;
			TraceEvent("KVSMemSwitchingToLargeTransactionMode", id)
			    .detail("TransactionSize", transactionSize)
			    .detail("DataSize", committedDataSize);
			TEST(true); // KeyValueStoreMemory switching to large transaction mode
			TEST(committedDataSize >
			     1e3); // KeyValueStoreMemory switching to large transaction mode with committed data
		}

		int64_t bytesWritten = commit_queue(queue, true);
		committedWriteBytes += bytesWritten;
	}

	void set(KeyValueRef keyValue, const Arena* arena) override {
		// A commit that occurs with no available space returns Never, so we can throw out all modifications
		if (getAvailableSize() <= 0) return;

		if (transactionIsLarge) {
			data.insert(keyValue.key, keyValue.value);
		} else {
			queue.set(keyValue, arena);
			if (recovering.isReady() && !disableSnapshot) {
				semiCommit();
			}
		}
	}

	void clear(KeyRangeRef range, const Arena* arena) override {
		// A commit that occurs with no available space returns Never, so we can throw out all modifications
		if (getAvailableSize() <= 0) return;

		if (transactionIsLarge) {
			data.erase(data.lower_bound(range.begin), data.lower_bound(range.end));
		} else {
			queue.clear(range, arena);
			if (recovering.isReady() && !disableSnapshot) {
				semiCommit();
			}
		}
	}

	Future<Void> commit(bool sequential) override {
		if(getAvailableSize() <= 0) {
			TraceEvent(SevError, "KeyValueStoreMemory_OutOfSpace", id);
			return Never();
		}

		if (recovering.isError()) throw recovering.getError();
		if (!recovering.isReady()) return waitAndCommit(this, sequential);

		if (!disableSnapshot && replaceContent && !firstCommitWithSnapshot) {
			transactionSize += SERVER_KNOBS->REPLACE_CONTENTS_BYTES;
			committedWriteBytes += SERVER_KNOBS->REPLACE_CONTENTS_BYTES;
			semiCommit();
		}

		if (transactionIsLarge) {
			fullSnapshot(data);
			resetSnapshot = true;
			committedWriteBytes = notifiedCommittedWriteBytes.get();
			overheadWriteBytes = 0;

			if (disableSnapshot) {
				return Void();
			}
			log_op(OpCommit, StringRef(), StringRef());
		} else {
			int64_t bytesWritten = commit_queue(queue, !disableSnapshot, sequential);

			if (disableSnapshot) {
				return Void();
			}

			if (bytesWritten > 0 || committedWriteBytes > notifiedCommittedWriteBytes.get()) {
				committedWriteBytes += bytesWritten + overheadWriteBytes +
				                       OP_DISK_OVERHEAD; // OP_DISK_OVERHEAD is for the following log_op(OpCommit)
				notifiedCommittedWriteBytes.set(committedWriteBytes); // This set will cause snapshot items to be
				                                                      // written, so it must happen before the OpCommit
				log_op(OpCommit, StringRef(), StringRef());
				overheadWriteBytes = log->getCommitOverhead();
			}
		}

		auto c = log->commit();

		committedDataSize = data.sumTo(data.end());
		transactionSize = 0;
		transactionIsLarge = false;
		firstCommitWithSnapshot = false;

		addActor.send(commitAndUpdateVersions(this, c, previousSnapshotEnd));
		return c;
	}

	Future<Optional<Value>> readValue(KeyRef key, Optional<UID> debugID = Optional<UID>()) override {
		if (recovering.isError()) throw recovering.getError();
		if (!recovering.isReady()) return waitAndReadValue(this, key);

		auto it = data.find(key);
		if (it == data.end()) return Optional<Value>();
		return Optional<Value>(it.getValue());
	}

	Future<Optional<Value>> readValuePrefix(KeyRef key, int maxLength,
	                                        Optional<UID> debugID = Optional<UID>()) override {
		if (recovering.isError()) throw recovering.getError();
		if (!recovering.isReady()) return waitAndReadValuePrefix(this, key, maxLength);

		auto it = data.find(key);
		if (it == data.end()) return Optional<Value>();
		auto val = it.getValue();
		if (maxLength < val.size()) {
			return Optional<Value>(val.substr(0, maxLength));
		} else {
			return Optional<Value>(val);
		}
	}

	// If rowLimit>=0, reads first rows sorted ascending, otherwise reads last rows sorted descending
	// The total size of the returned value (less the last entry) will be less than byteLimit
	Future<Standalone<RangeResultRef>> readRange(KeyRangeRef keys, int rowLimit = 1 << 30,
	                                             int byteLimit = 1 << 30) override {
		if(recovering.isError()) throw recovering.getError();
		if (!recovering.isReady()) return waitAndReadRange(this, keys, rowLimit, byteLimit);

		Standalone<RangeResultRef> result;
		if (rowLimit == 0) {
			return result;
		} 
		
		if (rowLimit > 0) {
			auto it = data.lower_bound(keys.begin);
			while (it != data.end() && rowLimit && byteLimit > 0) {
				StringRef tempKey = it.getKey(reserved_buffer);
				if (tempKey >= keys.end) break;

				byteLimit -= sizeof(KeyValueRef) + tempKey.size() + it.getValue().size();
				result.push_back_deep(result.arena(), KeyValueRef(tempKey, it.getValue()));
				++it;
				--rowLimit;
			}
		} else {
			rowLimit = -rowLimit;
			auto it = data.previous(data.lower_bound(keys.end));
			while (it != data.end() && rowLimit && byteLimit > 0) {
				StringRef tempKey = it.getKey(reserved_buffer);
				if (tempKey < keys.begin) break;

				byteLimit -= sizeof(KeyValueRef) + tempKey.size() + it.getValue().size();
				result.push_back_deep(result.arena(), KeyValueRef(tempKey, it.getValue()));
				it = data.previous(it);
				--rowLimit;
			}
		}

		result.more = rowLimit == 0 || byteLimit <= 0;
		if(result.more) {
			ASSERT(result.size() > 0);
			result.readThrough = result[result.size()-1].key;
		}
		return result;
	}

	void resyncLog() override {
		ASSERT(recovering.isReady());
		resetSnapshot = true;
		log_op(OpSnapshotAbort, StringRef(), StringRef());
	}

	void enableSnapshot() override { disableSnapshot = false; }

private:
	enum OpType {
		OpSet,
		OpClear,
		OpClearToEnd,
		OpSnapshotItem,
		OpSnapshotEnd,
		OpSnapshotAbort, // terminate an in progress snapshot in order to start a full snapshot
		OpCommit, // only in log, not in queue
		OpRollback, // only in log, not in queue
		OpSnapshotItemDelta
	};

	struct OpRef {
		OpType op;
		StringRef p1, p2;
		OpRef() {}
		OpRef(Arena& a, OpRef const& o) : op(o.op), p1(a, o.p1), p2(a, o.p2) {}
		size_t expectedSize() { return p1.expectedSize() + p2.expectedSize(); }
	};
	struct OpHeader {
		int op;
		int len1, len2;
	};

	struct OpQueue {
		OpQueue() : numBytes(0) {}

		int totalSize() const { return numBytes; }

		void clear() {
			numBytes = 0;
			operations = Standalone<VectorRef<OpRef>>();
			arenas.clear();
		}

		void rollback() { clear(); }

		void set(KeyValueRef keyValue, const Arena* arena = nullptr) {
			queue_op(OpSet, keyValue.key, keyValue.value, arena);
		}

		void clear(KeyRangeRef range, const Arena* arena = nullptr) { queue_op(OpClear, range.begin, range.end, arena); }

		void clear_to_end(StringRef fromKey, const Arena* arena = nullptr) {
			queue_op(OpClearToEnd, fromKey, StringRef(), arena);
		}

		void queue_op(OpType op, StringRef p1, StringRef p2, const Arena* arena) {
			numBytes += p1.size() + p2.size() + sizeof(OpHeader) + sizeof(OpRef);

			OpRef r;
			r.op = op;
			r.p1 = p1;
			r.p2 = p2;
			if (arena == nullptr) {
				operations.push_back_deep(operations.arena(), r);
			} else {
				operations.push_back(operations.arena(), r);
				arenas.push_back(*arena);
			}
		}

		const OpRef* begin() { return operations.begin(); }

		const OpRef* end() { return operations.end(); }

	private:
		Standalone<VectorRef<OpRef>> operations;
		uint64_t numBytes;
		std::vector<Arena> arenas;
	};
	KeyValueStoreType type;
	UID id;

	Container data;
	// reserved buffer for snapshot/fullsnapshot
	uint8_t* reserved_buffer;

	OpQueue queue; // mutations not yet commit()ted
	IDiskQueue* log;
	Future<Void> recovering, snapshotting;
	int64_t committedWriteBytes;
	int64_t overheadWriteBytes;
	NotifiedVersion notifiedCommittedWriteBytes;
	Key recoveredSnapshotKey; // After recovery, the next key in the currently uncompleted snapshot
	IDiskQueue::location currentSnapshotEnd;  // The end of the most recently completed snapshot (this snapshot cannot be discarded)
	IDiskQueue::location previousSnapshotEnd; // The end of the second most recently completed snapshot (on commit, this
	                                          // snapshot can be discarded)
	PromiseStream<Future<Void>> addActor;
	Future<Void> commitActors;

	int64_t committedDataSize;
	int64_t transactionSize;
	bool transactionIsLarge;

	bool resetSnapshot; // Set to true after a fullSnapshot is performed.  This causes the regular snapshot mechanism to
	                    // restart
	bool disableSnapshot;
	bool replaceContent;
	bool firstCommitWithSnapshot;
	int snapshotCount;

	int64_t memoryLimit; // The upper limit on the memory used by the store (excluding, possibly, some clear operations)
	std::vector<std::pair<KeyValueMapPair, uint64_t>> dataSets;

	int64_t commit_queue(OpQueue& ops, bool log, bool sequential = false) {
		int64_t total = 0, count = 0;
		IDiskQueue::location log_location = 0;

		for (auto o = ops.begin(); o != ops.end(); ++o) {
			++count;
			total += o->p1.size() + o->p2.size() + OP_DISK_OVERHEAD;
			if (o->op == OpSet) {
				if (sequential) {
					KeyValueMapPair pair(o->p1, o->p2);
					dataSets.push_back(std::make_pair(pair, pair.arena.getSize() + data.getElementBytes()));
				} else {
					data.insert(o->p1, o->p2);
				}
			} else if (o->op == OpClear) {
				if (sequential) {
					data.insert(dataSets);
					dataSets.clear();
				}
				data.erase(data.lower_bound(o->p1), data.lower_bound(o->p2));
			} else if (o->op == OpClearToEnd) {
				if (sequential) {
					data.insert(dataSets);
					dataSets.clear();
				}
				data.erase(data.lower_bound(o->p1), data.end());
			} else
				ASSERT(false);
			if (log) log_location = log_op(o->op, o->p1, o->p2);
		}
		if (sequential) {
			data.insert(dataSets);
			dataSets.clear();
		}

		bool ok = count < 1e6;
		if( !ok ) {
			TraceEvent(/*ok ? SevInfo : */SevWarnAlways, "KVSMemCommitQueue", id)
				.detail("Bytes", total)
				.detail("Log", log)
				.detail("Ops", count)
				.detail("LastLoggedLocation", log_location)
				.detail("Details", count);
		}

		ops.clear();
		return total;
	}

	IDiskQueue::location log_op(OpType op, StringRef v1, StringRef v2) {
		OpHeader h = { (int)op, v1.size(), v2.size() };
		log->push(StringRef((const uint8_t*)&h, sizeof(h)));
		log->push(v1);
		log->push(v2);
		return log->push(LiteralStringRef("\x01")); // Changes here should be reflected in OP_DISK_OVERHEAD
	}

	ACTOR static Future<Void> recover( KeyValueStoreMemory* self, bool exactRecovery ) {
		loop {
			// 'uncommitted' variables track something that might be rolled back by an OpRollback, and are copied into permanent variables
			// (in self) in OpCommit.  OpRollback does the reverse (copying the permanent versions over the uncommitted versions)
			// the uncommitted and committed variables should be equal initially (to whatever makes sense if there are no committed transactions recovered)
			state Key uncommittedNextKey = self->recoveredSnapshotKey;
			state IDiskQueue::location uncommittedPrevSnapshotEnd = self->previousSnapshotEnd = self->log->getNextReadLocation();  // not really, but popping up to here does nothing
			state IDiskQueue::location uncommittedSnapshotEnd = self->currentSnapshotEnd = uncommittedPrevSnapshotEnd;

			state int zeroFillSize = 0;
			state int dbgSnapshotItemCount=0;
			state int dbgSnapshotEndCount=0;
			state int dbgMutationCount=0;
			state int dbgCommitCount=0;
			state double startt = now();
			state UID dbgid = self->id;

			state Future<Void> loggingDelay = delay(1.0);

			state OpQueue recoveryQueue;
			state OpHeader h;
			state Standalone<StringRef> lastSnapshotKey;

			TraceEvent("KVSMemRecoveryStarted", self->id)
				.detail("SnapshotEndLocation", uncommittedSnapshotEnd);

			try {
				loop {
					{
						Standalone<StringRef> data = wait( self->log->readNext( sizeof(OpHeader) ) );
						if (data.size() != sizeof(OpHeader)) {
							if (data.size()) {
								TEST(true);  // zero fill partial header in KeyValueStoreMemory
								memset(&h, 0, sizeof(OpHeader));
								memcpy(&h, data.begin(), data.size());
								zeroFillSize = sizeof(OpHeader)-data.size() + h.len1 + h.len2 + 1;
							}
							TraceEvent("KVSMemRecoveryComplete", self->id)
								.detail("Reason", "Non-header sized data read")
								.detail("DataSize", data.size())
								.detail("ZeroFillSize", zeroFillSize)
								.detail("SnapshotEndLocation", uncommittedSnapshotEnd)
								.detail("NextReadLoc", self->log->getNextReadLocation());
							break;
						}
						h = *(OpHeader*)data.begin();
					}
					Standalone<StringRef> data = wait( self->log->readNext( h.len1 + h.len2+1 ) );
					if (data.size() != h.len1 + h.len2 + 1) {
						zeroFillSize = h.len1 + h.len2 + 1 - data.size();
						TraceEvent("KVSMemRecoveryComplete", self->id)
							.detail("Reason", "data specified by header does not exist")
							.detail("DataSize", data.size())
							.detail("ZeroFillSize", zeroFillSize)
							.detail("SnapshotEndLocation", uncommittedSnapshotEnd)
							.detail("OpCode", h.op)
							.detail("NextReadLoc", self->log->getNextReadLocation());
						break;
					}

					if (data[data.size()-1]) {
						StringRef p1 = data.substr(0, h.len1);
						StringRef p2 = data.substr(h.len1, h.len2);

						if (h.op == OpSnapshotItem || h.op == OpSnapshotItemDelta) { // snapshot data item
							/*if (p1 < uncommittedNextKey) {
								TraceEvent(SevError, "RecSnapshotBack", self->id)
									.detail("NextKey", uncommittedNextKey)
									.detail("P1", p1)
									.detail("Nextlocation", self->log->getNextReadLocation());
							}
							ASSERT( p1 >= uncommittedNextKey );*/
							if(h.op == OpSnapshotItemDelta) {
								ASSERT(p1.size() > 1);
								// Get number of bytes borrowed from previous item key
								int borrowed = *(uint8_t *)p1.begin();
								ASSERT(borrowed <= lastSnapshotKey.size());
								// Trim p1 to just the suffix
								StringRef suffix = p1.substr(1);
								// Allocate a new string in data arena to hold prefix + suffix
								Arena &dataArena = *(Arena *)&data.arena();
								p1 = makeString(borrowed + suffix.size(), dataArena);
								// Copy the prefix into the new reconstituted key
								memcpy(mutateString(p1), lastSnapshotKey.begin(), borrowed);
								// Copy the suffix into the new reconstituted key
								memcpy(mutateString(p1) + borrowed, suffix.begin(), suffix.size());
							}
							if( p1 >= uncommittedNextKey )
								recoveryQueue.clear( KeyRangeRef(uncommittedNextKey, p1), &uncommittedNextKey.arena() ); //FIXME: Not sure what this line is for, is it necessary?
							recoveryQueue.set( KeyValueRef(p1, p2), &data.arena() );
							uncommittedNextKey = keyAfter(p1);
							++dbgSnapshotItemCount;
							lastSnapshotKey = Key(p1, data.arena());
						} else if (h.op == OpSnapshotEnd || h.op == OpSnapshotAbort) { // snapshot complete
							TraceEvent("RecSnapshotEnd", self->id)
								.detail("NextKey", uncommittedNextKey)
								.detail("Nextlocation", self->log->getNextReadLocation())
								.detail("IsSnapshotEnd", h.op == OpSnapshotEnd);

							if(h.op == OpSnapshotEnd) {
								uncommittedPrevSnapshotEnd = uncommittedSnapshotEnd;
								uncommittedSnapshotEnd = self->log->getNextReadLocation();
								recoveryQueue.clear_to_end( uncommittedNextKey, &uncommittedNextKey.arena() );
							}

							uncommittedNextKey = Key();
							lastSnapshotKey = Key();
							++dbgSnapshotEndCount;
						} else if (h.op == OpSet) { // set mutation
							recoveryQueue.set( KeyValueRef(p1,p2), &data.arena() );
							++dbgMutationCount;
						} else if (h.op == OpClear) { // clear mutation
							recoveryQueue.clear( KeyRangeRef(p1,p2), &data.arena() );
							++dbgMutationCount;
						} else if (h.op == OpClearToEnd) { //clear all data from begin key to end
							recoveryQueue.clear_to_end( p1, &data.arena() );
						} else if (h.op == OpCommit) { // commit previous transaction
							self->commit_queue(recoveryQueue, false);
							++dbgCommitCount;
							self->recoveredSnapshotKey = uncommittedNextKey;
							self->previousSnapshotEnd = uncommittedPrevSnapshotEnd;
							self->currentSnapshotEnd = uncommittedSnapshotEnd;
						} else if (h.op == OpRollback) { // rollback previous transaction
							recoveryQueue.rollback();
							TraceEvent("KVSMemRecSnapshotRollback", self->id)
								.detail("NextKey", uncommittedNextKey);
							uncommittedNextKey = self->recoveredSnapshotKey;
							uncommittedPrevSnapshotEnd = self->previousSnapshotEnd;
							uncommittedSnapshotEnd = self->currentSnapshotEnd;
						} else
							ASSERT(false);
					} else {
						TraceEvent("KVSMemRecoverySkippedZeroFill", self->id)
							.detail("PayloadSize", data.size())
							.detail("ExpectedSize", h.len1 + h.len2 + 1)
							.detail("OpCode", h.op)
							.detail("EndsAt", self->log->getNextReadLocation());
					}

					if (loggingDelay.isReady()) {
						TraceEvent("KVSMemRecoveryLogSnap", self->id)
							.detail("SnapshotItems", dbgSnapshotItemCount)
							.detail("SnapshotEnd", dbgSnapshotEndCount)
							.detail("Mutations", dbgMutationCount)
							.detail("Commits", dbgCommitCount)
							.detail("EndsAt", self->log->getNextReadLocation());
						loggingDelay = delay(1.0);
					}

					wait( yield() );
				}

				if (zeroFillSize) {
					if( exactRecovery ) {
						TraceEvent(SevError, "KVSMemExpectedExact", self->id);
						ASSERT(false);
					}

					TEST( true );  // Fixing a partial commit at the end of the KeyValueStoreMemory log
					for(int i=0; i<zeroFillSize; i++)
						self->log->push( StringRef((const uint8_t*)"",1) );
				}
				//self->rollback(); not needed, since we are about to discard anything left in the recoveryQueue
				//TraceEvent("KVSMemRecRollback", self->id).detail("QueueEmpty", data.size() == 0);
				// make sure that before any new operations are added to the log that all uncommitted operations are "rolled back"
				self->log_op( OpRollback, StringRef(), StringRef() );  // rollback previous transaction

				self->committedDataSize = self->data.sumTo(self->data.end());

				TraceEvent("KVSMemRecovered", self->id)
					.detail("SnapshotItems", dbgSnapshotItemCount)
					.detail("SnapshotEnd", dbgSnapshotEndCount)
					.detail("Mutations", dbgMutationCount)
					.detail("Commits", dbgCommitCount)
					.detail("TimeTaken", now()-startt);

				self->semiCommit();
				return Void();
			} catch( Error &e ) {
				bool ok = e.code() == error_code_operation_cancelled || e.code() == error_code_file_not_found || e.code() == error_code_disk_adapter_reset;
				TraceEvent(ok ? SevInfo : SevError, "ErrorDuringRecovery", dbgid).error(e, true);
				if(e.code() != error_code_disk_adapter_reset) {
					throw e;
				}
				self->data.clear();
				self->dataSets.clear();
			}
		}
	}

	// Snapshots an entire data set
	void fullSnapshot(Container& snapshotData) {
		previousSnapshotEnd = log_op(OpSnapshotAbort, StringRef(), StringRef());
		replaceContent = false;

		// Clear everything since we are about to write the whole database
		log_op(OpClearToEnd, allKeys.begin, StringRef());

		int count = 0;
		int64_t snapshotSize = 0;
		for (auto kv = snapshotData.begin(); kv != snapshotData.end(); ++kv) {
			StringRef tempKey = kv.getKey(reserved_buffer);
			log_op(OpSnapshotItem, tempKey, kv.getValue());
			snapshotSize += tempKey.size() + kv.getValue().size() + OP_DISK_OVERHEAD;
			++count;
		}

		TraceEvent("FullSnapshotEnd", id)
		    .detail("PreviousSnapshotEndLoc", previousSnapshotEnd)
		    .detail("SnapshotSize", snapshotSize)
		    .detail("SnapshotElements", count);

		currentSnapshotEnd = log_op(OpSnapshotEnd, StringRef(), StringRef());
	}

	ACTOR static Future<Void> snapshot( KeyValueStoreMemory* self ) {
		wait(self->recovering);

		state Key nextKey = self->recoveredSnapshotKey;
		state bool nextKeyAfter = false; // setting this to true is equilvent to setting nextKey = keyAfter(nextKey)
		state uint64_t snapshotTotalWrittenBytes = 0;
		state int lastDiff = 0;
		state int snapItems = 0;
		state uint64_t snapshotBytes = 0;

		// Snapshot keys will be alternately written to two preallocated buffers.
		// This allows consecutive snapshot keys to be compared for delta compression while only copying each key's bytes once.
		state Key lastSnapshotKeyA = makeString(CLIENT_KNOBS->SYSTEM_KEY_SIZE_LIMIT);
		state Key lastSnapshotKeyB = makeString(CLIENT_KNOBS->SYSTEM_KEY_SIZE_LIMIT);
		state bool lastSnapshotKeyUsingA = true;

		TraceEvent("KVSMemStartingSnapshot", self->id).detail("StartKey", nextKey);

		loop {
			wait( self->notifiedCommittedWriteBytes.whenAtLeast( snapshotTotalWrittenBytes + 1 ) );

			if (self->resetSnapshot) {
				nextKey = Key();
				nextKeyAfter = false;
				snapItems = 0;
				snapshotBytes = 0;
				self->resetSnapshot = false;
			}

			auto next = nextKeyAfter ? self->data.upper_bound(nextKey) : self->data.lower_bound(nextKey);
			int diff = self->notifiedCommittedWriteBytes.get() - snapshotTotalWrittenBytes;
			if (diff > lastDiff && diff > 5e7)
				TraceEvent(SevWarnAlways, "ManyWritesAtOnce", self->id)
				    .detail("CommittedWrites", self->notifiedCommittedWriteBytes.get())
				    .detail("SnapshotWrites", snapshotTotalWrittenBytes)
				    .detail("Diff", diff)
				    .detail("LastOperationWasASnapshot", nextKey == Key() && !nextKeyAfter);
			lastDiff = diff;

			// Since notifiedCommittedWriteBytes is only set() once per commit, before logging the commit operation, when
			// this line is reached it is certain that there are no snapshot items in this commit yet.  Since this commit
			// could be the first thing read during recovery, we can't write a delta yet.
			bool useDelta = false;

			// Write snapshot items until the wait above would block because we've used up all of the byte budget
			loop {

				if (next == self->data.end()) {
					// After a snapshot end is logged, recovery may not see the last snapshot item logged before it so the 
					// next snapshot item logged cannot be a delta.
					useDelta = false;

					auto thisSnapshotEnd = self->log_op(OpSnapshotEnd, StringRef(), StringRef());
					//TraceEvent("SnapshotEnd", self->id)
					//	.detail("LastKey", lastKey.present() ? lastKey.get() : LiteralStringRef("<none>"))
					//	.detail("CurrentSnapshotEndLoc", self->currentSnapshotEnd)
					//	.detail("PreviousSnapshotEndLoc", self->previousSnapshotEnd)
					//	.detail("ThisSnapshotEnd", thisSnapshotEnd)
					//	.detail("Items", snapItems)
					//	.detail("CommittedWrites", self->notifiedCommittedWriteBytes.get())
					//	.detail("SnapshotSize", snapshotBytes);

					ASSERT(thisSnapshotEnd >= self->currentSnapshotEnd);
					self->previousSnapshotEnd = self->currentSnapshotEnd;
					self->currentSnapshotEnd = thisSnapshotEnd;

					if (++self->snapshotCount == 2) {
						self->replaceContent = false;
					}

					snapItems = 0;
					snapshotBytes = 0;
					snapshotTotalWrittenBytes += OP_DISK_OVERHEAD;

					// If we're not stopping now, reset next
					if(snapshotTotalWrittenBytes < self->notifiedCommittedWriteBytes.get()) {
						next = self->data.begin();
					}
					else {
						// Otherwise, save state for continuing after the next wait and stop
						nextKey = Key();
						nextKeyAfter = false;
						break;
					}

				} else {
					// destKey is whichever of the two last key buffers we should write to next.
					Key &destKey = lastSnapshotKeyUsingA ? lastSnapshotKeyA : lastSnapshotKeyB;

					// Get the key, using destKey as a temporary buffer if needed.
					KeyRef tempKey = next.getKey(mutateString(destKey));
					int opKeySize = tempKey.size();

					// If tempKey did not use the start of destKey, then copy tempKey into destKey.
					// It's technically possible for the source and dest to overlap but with the current container implementations that will not happen.
					if(tempKey.begin() != destKey.begin()) {
						memcpy(mutateString(destKey), tempKey.begin(), tempKey.size());
					}

					// Now, tempKey's bytes definitely exist in memory at destKey.begin() so update destKey's contents to be a proper KeyRef of the key.
					// This intentionally leaves the Arena alone and doesn't copy anything into it.
					destKey.contents() = KeyRef(destKey.begin(), tempKey.size());

					// Get the common prefix between this key and the previous one, or 0 if there was no previous one.
					int commonPrefix;
					if(useDelta && SERVER_KNOBS->PREFIX_COMPRESS_KVS_MEM_SNAPSHOTS) {
						commonPrefix = commonPrefixLength(lastSnapshotKeyA, lastSnapshotKeyB);
					}
					else {
						commonPrefix = 0;
						useDelta = true;
					}

					// If the common prefix is greater than 1, write a delta item.  It isn't worth doing for 0 or 1 bytes, it would merely add decode overhead (string copying).
					if(commonPrefix > 1) {
						// Cap the common prefix length to 255.  Sorry, ridiculously long keys!
						commonPrefix = std::min<int>(commonPrefix, std::numeric_limits<uint8_t>::max());

						// We're going to temporarily write a 1-byte integer just before the key suffix to create the log op key and log it, then restore that byte.
						uint8_t &prefixLength = mutateString(destKey)[commonPrefix - 1];
						uint8_t backupByte = prefixLength;
						prefixLength = commonPrefix;

						opKeySize = opKeySize - commonPrefix + 1;
						KeyRef opKey(&prefixLength, opKeySize);
						self->log_op(OpSnapshotItemDelta, opKey, next.getValue());

						// Restore the overwritten byte
						prefixLength = backupByte;
					}
					else {
						self->log_op(OpSnapshotItem, tempKey, next.getValue());
					}

					snapItems++;
					uint64_t opBytes = opKeySize + next.getValue().size() + OP_DISK_OVERHEAD;
					snapshotBytes += opBytes;
					snapshotTotalWrittenBytes += opBytes;
					lastSnapshotKeyUsingA = !lastSnapshotKeyUsingA;

					// If we're not stopping now, increment next
					if(snapshotTotalWrittenBytes < self->notifiedCommittedWriteBytes.get()) {
						++next;
					}
					else {
						// Otherwise, save state for continuing after the next wait and stop
						nextKey = destKey;
						nextKeyAfter = true;
						break;
					}
				}
			}
		}
	}

	ACTOR static Future<Optional<Value>> waitAndReadValue( KeyValueStoreMemory* self, Key key ) {
		wait( self->recovering );
		return self->readValue(key).get();
	}
	ACTOR static Future<Optional<Value>> waitAndReadValuePrefix( KeyValueStoreMemory* self, Key key, int maxLength) {
		wait( self->recovering );
		return self->readValuePrefix(key, maxLength).get();
	}
	ACTOR static Future<Standalone<RangeResultRef>> waitAndReadRange( KeyValueStoreMemory* self, KeyRange keys, int rowLimit, int byteLimit ) {
		wait( self->recovering );
		return self->readRange(keys, rowLimit, byteLimit).get();
	}
	ACTOR static Future<Void> waitAndCommit(KeyValueStoreMemory* self, bool sequential) {
		wait(self->recovering);
		wait(self->commit(sequential));
		return Void();
	}
	ACTOR static Future<Void> commitAndUpdateVersions( KeyValueStoreMemory* self, Future<Void> commit, IDiskQueue::location location ) {
		wait( commit );
		self->log->pop(location);
		return Void();
	}
};

template <typename Container>
KeyValueStoreMemory<Container>::KeyValueStoreMemory(IDiskQueue* log, UID id, int64_t memoryLimit,
                                                    KeyValueStoreType storeType, bool disableSnapshot,
                                                    bool replaceContent, bool exactRecovery)
  : log(log), id(id), type(storeType), previousSnapshotEnd(-1), currentSnapshotEnd(-1), resetSnapshot(false),
    memoryLimit(memoryLimit), committedWriteBytes(0), overheadWriteBytes(0), committedDataSize(0), transactionSize(0),
    transactionIsLarge(false), disableSnapshot(disableSnapshot), replaceContent(replaceContent), snapshotCount(0),
    firstCommitWithSnapshot(true) {
	// create reserved buffer for radixtree store type
	this->reserved_buffer =
	    (storeType == KeyValueStoreType::MEMORY) ? nullptr : new uint8_t[CLIENT_KNOBS->SYSTEM_KEY_SIZE_LIMIT];
	if (this->reserved_buffer != nullptr) memset(this->reserved_buffer, 0, CLIENT_KNOBS->SYSTEM_KEY_SIZE_LIMIT);

	recovering = recover(this, exactRecovery);
	snapshotting = snapshot(this);
	commitActors = actorCollection(addActor.getFuture());
}

IKeyValueStore* keyValueStoreMemory(std::string const& basename, UID logID, int64_t memoryLimit, std::string ext,
                                    KeyValueStoreType storeType) {
	TraceEvent("KVSMemOpening", logID)
	    .detail("Basename", basename)
	    .detail("MemoryLimit", memoryLimit)
	    .detail("StoreType", storeType);

	IDiskQueue *log = openDiskQueue( basename, ext, logID, DiskQueueVersion::V1 );
	if(storeType == KeyValueStoreType::MEMORY_RADIXTREE){
		return new KeyValueStoreMemory<radix_tree>(log, logID, memoryLimit, storeType, false, false, false);
	} else {
		return new KeyValueStoreMemory<IKeyValueContainer>(log, logID, memoryLimit, storeType, false, false, false);
	}
}

IKeyValueStore* keyValueStoreLogSystem( class IDiskQueue* queue, UID logID, int64_t memoryLimit, bool disableSnapshot, bool replaceContent, bool exactRecovery ) {
	return new KeyValueStoreMemory<IKeyValueContainer>(queue, logID, memoryLimit, KeyValueStoreType::MEMORY,
	                                                   disableSnapshot, replaceContent, exactRecovery);
}<|MERGE_RESOLUTION|>--- conflicted
+++ resolved
@@ -63,13 +63,9 @@
 	// IKeyValueStore
 	KeyValueStoreType getType() const override { return type; }
 
-<<<<<<< HEAD
+	virtual bool canPipelineCommits() const override { return false; }
+
 	std::tuple<size_t, size_t, size_t> getSize() const override { return data.size(); }
-=======
-	virtual bool canPipelineCommits() const override { return false; }
-
-	virtual std::tuple<size_t, size_t, size_t> getSize() const override { return data.size(); }
->>>>>>> 202f4b27
 
 	int64_t getAvailableSize() const {
 		int64_t residentSize = data.sumTo(data.end()) + queue.totalSize() + // doesn't account for overhead in queue
