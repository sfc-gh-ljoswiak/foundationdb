--- conflicted
+++ resolved
@@ -3198,15 +3198,9 @@
 					cluster->masterProcessId = Optional<Key>();
 				}
 				TraceEvent("ClusterControllerWorkerFailed", cluster->id)
-<<<<<<< HEAD
-					.detail("ProcessId", worker.locality.processId())
-					.detail("ProcessClass", failedWorkerInfo.details.processClass.toString())
-					.detail("Address", worker.address());
-=======
 				    .detail("ProcessId", worker.locality.processId())
 				    .detail("ProcessClass", failedWorkerInfo.details.processClass.toString())
 				    .detail("Address", worker.address());
->>>>>>> e7e1a36e
 				cluster->removedDBInfoEndpoints.insert(worker.updateServerDBInfo.getEndpoint());
 				cluster->id_worker.erase(worker.locality.processId());
 				cluster->updateWorkerList.set(worker.locality.processId(), Optional<ProcessData>());
