/*
 * ManagementAPI.actor.cpp
 *
 * This source file is part of the FoundationDB open source project
 *
 * Copyright 2013-2018 Apple Inc. and the FoundationDB project authors
 * 
 * Licensed under the Apache License, Version 2.0 (the "License");
 * you may not use this file except in compliance with the License.
 * You may obtain a copy of the License at
 * 
 *     http://www.apache.org/licenses/LICENSE-2.0
 * 
 * Unless required by applicable law or agreed to in writing, software
 * distributed under the License is distributed on an "AS IS" BASIS,
 * WITHOUT WARRANTIES OR CONDITIONS OF ANY KIND, either express or implied.
 * See the License for the specific language governing permissions and
 * limitations under the License.
 */

#include "flow/actorcompiler.h"
#include "ManagementAPI.h"

#include "SystemData.h"
#include "NativeAPI.h"
#include "CoordinationInterface.h"
#include "DatabaseContext.h"
#include "fdbrpc/simulator.h"
#include "StatusClient.h"
#include "flow/UnitTest.h"
#include "fdbrpc/ReplicationPolicy.h"
#include "fdbrpc/Replication.h"

static Future<vector<AddressExclusion>> getExcludedServers( Transaction* const& tr );

bool isInteger(const std::string& s) {
	if( s.empty() ) return false;
	char *p;
	auto ign = strtol(s.c_str(), &p, 10);
	return (*p == 0);
}

// Defines the mapping between configuration names (as exposed by fdbcli, buildConfiguration()) and actual configuration parameters
std::map<std::string, std::string> configForToken( std::string const& mode ) {
	std::map<std::string, std::string> out;
	std::string p = configKeysPrefix.toString();

	if (mode == "new") {
		out[p+"initialized"]="1";
		return out;
	}

	size_t pos;

	// key:=value is unvalidated and unchecked
	pos = mode.find( ":=" );
	if( pos != std::string::npos ) {
		out[p+mode.substr(0, pos)] = mode.substr(pos+2);
		return out;
	}

	// key=value is constrained to a limited set of options and basic validation is performed
	pos = mode.find( "=" );
	if( pos != std::string::npos ) {
		std::string key = mode.substr(0, pos);
		std::string value = mode.substr(pos+1);

		if( (key == "logs" || key == "proxies" || key == "resolvers") && isInteger(value) ) {
			out[p+key] = value;
		}

		return out;
	}

	Optional<KeyValueStoreType> storeType;
	if (mode == "ssd-1") {
		storeType= KeyValueStoreType::SSD_BTREE_V1;
	} else if (mode == "ssd" || mode == "ssd-2") {
		storeType = KeyValueStoreType::SSD_BTREE_V2;
	} else if (mode == "memory") {
		storeType= KeyValueStoreType::MEMORY;
	}
	// Add any new store types to fdbserver/workloads/ConfigureDatabase, too

	if (storeType.present()) {
		out[p+"log_engine"] = out[p+"storage_engine"] = format("%d", storeType.get());
		return out;
	}

<<<<<<< HEAD
	std::string redundancy, log_replicas, log_recovery_anti_quorum;
=======
	std::string redundancy, log_replicas, dc="1", minDC="1";
>>>>>>> 41769bcd
	IRepPolicyRef storagePolicy;
	IRepPolicyRef tLogPolicy;

	bool redundancySpecified = true;
	if (mode == "single") {
		redundancy="1";
		log_replicas="1";
		storagePolicy = tLogPolicy = IRepPolicyRef(new PolicyOne());

	} else if(mode == "double" || mode == "fast_recovery_double") {
		redundancy="2";
		log_replicas="2";
		storagePolicy = tLogPolicy = IRepPolicyRef(new PolicyAcross(2, "zoneid", IRepPolicyRef(new PolicyOne())));
	} else if(mode == "triple" || mode == "fast_recovery_triple") {
		redundancy="3";
		log_replicas="3";
		storagePolicy = tLogPolicy = IRepPolicyRef(new PolicyAcross(3, "zoneid", IRepPolicyRef(new PolicyOne())));
	} else if(mode == "two_datacenter") {
<<<<<<< HEAD
		redundancy="3"; log_replicas="3"; log_recovery_anti_quorum="0";
		storagePolicy = tLogPolicy = IRepPolicyRef(new PolicyAcross(3, "zoneid", IRepPolicyRef(new PolicyOne())));
	} else if(mode == "three_datacenter") {
		redundancy="3"; log_replicas="3"; log_recovery_anti_quorum="0";
=======
		redundancy="3"; log_replicas="3"; dc="2"; minDC="1";
		storagePolicy = tLogPolicy = IRepPolicyRef(new PolicyAcross(3, "zoneid", IRepPolicyRef(new PolicyOne())));
	} else if(mode == "three_datacenter") {
		redundancy="3"; log_replicas="3"; dc="3"; minDC="2";
>>>>>>> 41769bcd
		storagePolicy = tLogPolicy = IRepPolicyRef(new PolicyAnd({
			IRepPolicyRef(new PolicyAcross(3, "dcid", IRepPolicyRef(new PolicyOne()))),
			IRepPolicyRef(new PolicyAcross(3, "zoneid", IRepPolicyRef(new PolicyOne())))
		}));
	} else if(mode == "three_data_hall") {
		redundancy="3";
		log_replicas="4";
		storagePolicy = IRepPolicyRef(new PolicyAcross(3, "data_hall", IRepPolicyRef(new PolicyOne())));
		tLogPolicy = IRepPolicyRef(new PolicyAcross(2, "data_hall",
			IRepPolicyRef(new PolicyAcross(2, "zoneid", IRepPolicyRef(new PolicyOne())))
		));
	} else
		redundancySpecified = false;
	if (redundancySpecified) {
		out[p+"storage_replicas"] =
			out[p+"storage_quorum"] = redundancy;
		out[p+"log_replicas"] = log_replicas;
		out[p+"log_anti_quorum"] = "0";
<<<<<<< HEAD
		out[p+"log_recovery_anti_quorum"] = log_recovery_anti_quorum;
=======
		out[p+"replica_datacenters"] = dc;
		out[p+"min_replica_datacenters"] = minDC;
>>>>>>> 41769bcd

		BinaryWriter policyWriter(IncludeVersion());
		serializeReplicationPolicy(policyWriter, storagePolicy);
		out[p+"storage_replication_policy"] = policyWriter.toStringRef().toString();

		policyWriter = BinaryWriter(IncludeVersion());
		serializeReplicationPolicy(policyWriter, tLogPolicy);
		out[p+"log_replication_policy"] = policyWriter.toStringRef().toString();

		return out;
	}

	return out;
}

ConfigurationResult::Type buildConfiguration( std::vector<StringRef> const& modeTokens, std::map<std::string, std::string>& outConf ) {
	for(auto it : modeTokens) {
		std::string mode = it.toString();

		auto m = configForToken( mode );
		if( !m.size() )
			return ConfigurationResult::UNKNOWN_OPTION;

		for( auto t = m.begin(); t != m.end(); ++t ) {
			if( outConf.count( t->first ) ) {
				return ConfigurationResult::CONFLICTING_OPTIONS;
			}
			outConf[t->first] = t->second;
		}
	}
	auto p = configKeysPrefix.toString();
	if(!outConf.count(p + "storage_replication_policy") && outConf.count(p + "storage_replicas")) {
		int storageCount = stoi(outConf[p + "storage_replicas"]);
		IRepPolicyRef storagePolicy = IRepPolicyRef(new PolicyAcross(storageCount, "zoneid", IRepPolicyRef(new PolicyOne())));
		BinaryWriter policyWriter(IncludeVersion());
		serializeReplicationPolicy(policyWriter, storagePolicy);
		outConf[p+"storage_replication_policy"] = policyWriter.toStringRef().toString();
	}

	if(!outConf.count(p + "log_replication_policy") && outConf.count(p + "log_replicas")) {
		int logCount = stoi(outConf[p + "log_replicas"]);
		IRepPolicyRef logPolicy = IRepPolicyRef(new PolicyAcross(logCount, "zoneid", IRepPolicyRef(new PolicyOne())));
		BinaryWriter policyWriter(IncludeVersion());
		serializeReplicationPolicy(policyWriter, logPolicy);
		outConf[p+"log_replication_policy"] = policyWriter.toStringRef().toString();
	}

	return ConfigurationResult::SUCCESS;
}

ConfigurationResult::Type buildConfiguration( std::string const& configMode, std::map<std::string, std::string>& outConf ) {
	std::vector<StringRef> modes;

	int p = 0;
	while ( p < configMode.size() ) {
		int end = configMode.find_first_of(' ', p);
		if (end == configMode.npos) end = configMode.size();
		modes.push_back( StringRef(configMode).substr(p, end-p) );
		p = end+1;
	}

	return buildConfiguration( modes, outConf );
}

bool isCompleteConfiguration( std::map<std::string, std::string> const& options ) {
	std::string p = configKeysPrefix.toString();

	return 	options.count( p+"log_replicas" ) == 1 &&
			options.count( p+"log_anti_quorum" ) == 1 &&
			options.count( p+"storage_quorum" ) == 1 &&
			options.count( p+"storage_replicas" ) == 1 &&
			options.count( p+"log_engine" ) == 1 &&
			options.count( p+"storage_engine" ) == 1;
}

ACTOR Future<ConfigurationResult::Type> changeConfig( Database cx, std::map<std::string, std::string> m ) {
	state StringRef initIdKey = LiteralStringRef( "\xff/init_id" );
	state Transaction tr(cx);

	if (!m.size())
		return ConfigurationResult::NO_OPTIONS_PROVIDED;

	// make sure we have essential configuration options
	std::string initKey = configKeysPrefix.toString() + "initialized";
	state bool creating = m.count( initKey ) != 0;
	if (creating) {
		m[initIdKey.toString()] = g_random->randomUniqueID().toString();
		if (!isCompleteConfiguration(m))
			return ConfigurationResult::INCOMPLETE_CONFIGURATION;
	}

	loop {
		try {
			tr.setOption( FDBTransactionOptions::PRIORITY_SYSTEM_IMMEDIATE );
			tr.setOption( FDBTransactionOptions::LOCK_AWARE );
			if (creating) {
				tr.setOption( FDBTransactionOptions::INITIALIZE_NEW_DATABASE );
				tr.addReadConflictRange( singleKeyRange( initIdKey ) );
			} else if (m.size()) {
				// might be used in an emergency transaction, so make sure it is retry-self-conflicting and CAUSAL_WRITE_RISKY
				tr.setOption( FDBTransactionOptions::CAUSAL_WRITE_RISKY );
				tr.addReadConflictRange( singleKeyRange(m.begin()->first) );
			}

			for(auto i=m.begin(); i!=m.end(); ++i)
				tr.set( StringRef(i->first), StringRef(i->second) );

			Void _ = wait( tr.commit() );
			break;
		} catch (Error& e) {
			state Error e1(e);
			if ( (e.code() == error_code_not_committed || e.code() == error_code_past_version ) && creating) {
				// The database now exists.  Determine whether we created it or it was already existing/created by someone else.  The latter is an error.
				tr.reset();
				loop {
					try {
						tr.setOption( FDBTransactionOptions::PRIORITY_SYSTEM_IMMEDIATE );
						tr.setOption(FDBTransactionOptions::LOCK_AWARE);

						Optional<Value> v = wait( tr.get( initIdKey ) );
						if (v != m[initIdKey.toString()])
							return ConfigurationResult::DATABASE_ALREADY_CREATED;
						else
							return ConfigurationResult::DATABASE_CREATED;
					} catch (Error& e2) {
						Void _ = wait( tr.onError(e2) );
					}
				}
			}
			Void _ = wait( tr.onError(e1) );
		}
	}
	return ConfigurationResult::SUCCESS;
}

ConfigureAutoResult parseConfig( StatusObject const& status ) {
	ConfigureAutoResult result;
	StatusObjectReader statusObj(status);

	StatusObjectReader statusObjCluster;
	if (!statusObj.get("cluster", statusObjCluster))
		return ConfigureAutoResult();

	StatusObjectReader statusObjConfig;
	if (!statusObjCluster.get("configuration", statusObjConfig))
		return ConfigureAutoResult();

	if (!statusObjConfig.get("redundancy.factor", result.old_replication))
		return ConfigureAutoResult();

	result.auto_replication = result.old_replication;

	int storage_replication;
	int log_replication;
	if( result.old_replication == "single" ) {
		result.auto_replication = "double";
		storage_replication = 2;
		log_replication = 2;
	} else if( result.old_replication == "double" || result.old_replication == "fast_recovery_double" ) {
		storage_replication = 2;
		log_replication = 2;
	} else if( result.old_replication == "triple" || result.old_replication == "fast_recovery_triple" ) {
		storage_replication = 3;
		log_replication = 3;
	} else if( result.old_replication == "two_datacenter" ) {
		storage_replication = 3;
		log_replication = 3;
	} else if( result.old_replication == "three_datacenter" ) {
		storage_replication = 3;
		log_replication = 3;
	} else
		return ConfigureAutoResult();

	StatusObjectReader machinesMap;
	if (!statusObjCluster.get("machines", machinesMap))
		return ConfigureAutoResult();

	std::map<std::string, std::string> machineid_dcid;
	std::set<std::string> datacenters;
	int machineCount = 0;
	for (auto mach : machinesMap.obj()) {
		StatusObjectReader machine(mach.second);
		std::string dcId;
		if (machine.get("datacenter_id", dcId)) {
			machineid_dcid[mach.first] = dcId;
			datacenters.insert(dcId);
		}
		machineCount++;
	}

	result.machines = machineCount;

	if(datacenters.size() > 1)
		return ConfigureAutoResult();

	StatusObjectReader processesMap;
	if (!statusObjCluster.get("processes", processesMap))
		return ConfigureAutoResult();

	std::set<std::string> oldMachinesWithTransaction;
	int oldTransactionProcesses = 0;
	std::map<std::string, std::vector<std::pair<NetworkAddress, ProcessClass>>> machine_processes;
	int processCount = 0;
	for (auto proc : processesMap.obj()){
		StatusObjectReader process(proc.second);
		if (!process.has("excluded") || !process.last().get_bool()) {
			std::string addrStr;
			if (!process.get("address", addrStr))
				return ConfigureAutoResult();
			std::string class_source;
			if (!process.get("class_source", class_source))
				return ConfigureAutoResult();
			std::string class_type;
			if (!process.get("class_type", class_type))
				return ConfigureAutoResult();
			std::string machineId;
			if (!process.get("machine_id", machineId))
				return ConfigureAutoResult();

			NetworkAddress addr = NetworkAddress::parse(addrStr);
			ProcessClass processClass(class_type, class_source);

			if(processClass.classType() == ProcessClass::TransactionClass || processClass.classType() == ProcessClass::LogClass) {
				oldMachinesWithTransaction.insert(machineId);
			}

			if(processClass.classType() == ProcessClass::TransactionClass || processClass.classType() == ProcessClass::ProxyClass || processClass.classType() == ProcessClass::ResolutionClass || processClass.classType() == ProcessClass::StatelessClass || processClass.classType() == ProcessClass::LogClass) {
				oldTransactionProcesses++;
			}

			if( processClass.classSource() == ProcessClass::AutoSource ) {
				processClass = ProcessClass(ProcessClass::UnsetClass, ProcessClass::CommandLineSource);
				result.address_class[addr] = processClass;
			}

			if( processClass.classType() != ProcessClass::TesterClass ) {
				machine_processes[machineId].push_back(std::make_pair(addr, processClass));
				processCount++;
			}
		}
	}

	result.processes = processCount;
	result.old_processes_with_transaction = oldTransactionProcesses;
	result.old_machines_with_transaction = oldMachinesWithTransaction.size();

	std::map<std::pair<int, std::string>, std::vector<std::pair<NetworkAddress, ProcessClass>>> count_processes;
	for( auto& it : machine_processes ) {
		count_processes[std::make_pair(it.second.size(), it.first)] = it.second;
	}

	std::set<std::string> machinesWithTransaction;
	std::set<std::string> machinesWithStorage;
	int totalTransactionProcesses = 0;
	int existingProxyCount = 0;
	int existingResolverCount = 0;
	int existingStatelessCount = 0;
	for( auto& it : machine_processes ) {
		for(auto& proc : it.second ) {
			if(proc.second == ProcessClass::TransactionClass || proc.second == ProcessClass::LogClass) {
				totalTransactionProcesses++;
				machinesWithTransaction.insert(it.first);
			}
			if(proc.second == ProcessClass::StatelessClass) {
				existingStatelessCount++;
			}
			if(proc.second == ProcessClass::ProxyClass) {
				existingProxyCount++;
			}
			if(proc.second == ProcessClass::ResolutionClass) {
				existingResolverCount++;
			}
			if(proc.second == ProcessClass::StorageClass) {
				machinesWithStorage.insert(it.first);
			}
			if(proc.second == ProcessClass::UnsetClass && proc.second.classSource() == ProcessClass::DBSource) {
				machinesWithStorage.insert(it.first);
			}
		}
	}

	if( processCount < 10 )
		return ConfigureAutoResult();

	result.desired_resolvers = 1;
	int resolverCount;
	if (!statusObjConfig.get("resolvers", result.old_resolvers)) {
		result.old_resolvers = CLIENT_KNOBS->DEFAULT_AUTO_RESOLVERS;
		statusObjConfig.get("auto_resolvers", result.old_resolvers);
		result.auto_resolvers = result.desired_resolvers;
		resolverCount = result.auto_resolvers;
	} else {
		result.auto_resolvers = result.old_resolvers;
		resolverCount = result.old_resolvers;
	}

	result.desired_proxies = std::min( 12, processCount / 15 );
	int proxyCount;
	if (!statusObjConfig.get("proxies", result.old_proxies)) {
		result.old_proxies = CLIENT_KNOBS->DEFAULT_AUTO_PROXIES;
		statusObjConfig.get("auto_proxies", result.old_proxies);
		result.auto_proxies = result.desired_proxies;
		proxyCount = result.auto_proxies;
	} else {
		result.auto_proxies = result.old_proxies;
		proxyCount = result.old_proxies;
	}

	result.desired_logs = std::min( 12, processCount / 20 );
	result.desired_logs = std::max( result.desired_logs, log_replication + 1 );
	result.desired_logs = std::min<int>( result.desired_logs, machine_processes.size() );
	int logCount;
	if (!statusObjConfig.get("logs", result.old_logs)) {
		result.old_logs = CLIENT_KNOBS->DEFAULT_AUTO_LOGS;
		statusObjConfig.get("auto_logs", result.old_logs);
		result.auto_logs = result.desired_logs;
		logCount = result.auto_logs;
	} else {
		result.auto_logs = result.old_logs;
		logCount = result.old_logs;
	}

	logCount = std::max(logCount, log_replication);

	totalTransactionProcesses += std::min(existingProxyCount, proxyCount);
	totalTransactionProcesses += std::min(existingResolverCount, resolverCount);
	totalTransactionProcesses += existingStatelessCount;

	//if one process on a machine is transaction class, make them all transaction class
	for( auto& it : count_processes ) {
		if( machinesWithTransaction.count(it.first.second) && !machinesWithStorage.count(it.first.second) ) {
			for(auto& proc : it.second ) {
				if(proc.second == ProcessClass::UnsetClass && proc.second.classSource() == ProcessClass::CommandLineSource) {
					result.address_class[proc.first] = ProcessClass(ProcessClass::TransactionClass, ProcessClass::AutoSource);
					totalTransactionProcesses++;
				}
			}
		}
	}

	int desiredTotalTransactionProcesses = logCount + resolverCount + proxyCount;

	//add machines with all transaction class until we have enough processes and enough machines
	for( auto& it : count_processes ) {
		if( machinesWithTransaction.size() >= logCount && totalTransactionProcesses >= desiredTotalTransactionProcesses )
			break;

		if( !machinesWithTransaction.count(it.first.second) && !machinesWithStorage.count(it.first.second) ) {
			for(auto& proc : it.second ) {
				if(proc.second == ProcessClass::UnsetClass && proc.second.classSource() == ProcessClass::CommandLineSource) {
					ASSERT(proc.second != ProcessClass::TransactionClass);
					result.address_class[proc.first] = ProcessClass(ProcessClass::TransactionClass, ProcessClass::AutoSource);
					totalTransactionProcesses++;
					machinesWithTransaction.insert(it.first.second);
				}
			}
		}
	}

	if( machinesWithTransaction.size() < logCount || totalTransactionProcesses < desiredTotalTransactionProcesses )
		return ConfigureAutoResult();

	result.auto_processes_with_transaction = totalTransactionProcesses;
	result.auto_machines_with_transaction = machinesWithTransaction.size();

	if( 3*totalTransactionProcesses > processCount )
		return ConfigureAutoResult();

	return result;
}

ACTOR Future<ConfigurationResult::Type> autoConfig( Database cx, ConfigureAutoResult conf ) {
	state Transaction tr(cx);

	if(!conf.address_class.size())
		return ConfigurationResult::INCOMPLETE_CONFIGURATION; //FIXME: correct return type

	loop {
		try {
			tr.setOption( FDBTransactionOptions::ACCESS_SYSTEM_KEYS );
			tr.setOption( FDBTransactionOptions::PRIORITY_SYSTEM_IMMEDIATE );
			tr.setOption( FDBTransactionOptions::LOCK_AWARE );

			vector<ProcessData> workers = wait( getWorkers(&tr) );
			std::map<NetworkAddress, Optional<Standalone<StringRef>>> address_processId;
			for(auto& w : workers) {
				address_processId[w.address] = w.locality.processId();
			}

			for(auto& it : conf.address_class) {
				if( it.second.classSource() == ProcessClass::CommandLineSource ) {
					tr.clear(processClassKeyFor(address_processId[it.first].get()));
				} else {
					tr.set(processClassKeyFor(address_processId[it.first].get()), processClassValue(it.second));
				}
			}

			if(conf.address_class.size())
				tr.set(processClassChangeKey, g_random->randomUniqueID().toString());

			if(conf.auto_logs != conf.old_logs)
				tr.set(configKeysPrefix.toString() + "auto_logs", format("%d", conf.auto_logs));

			if(conf.auto_proxies != conf.old_proxies)
				tr.set(configKeysPrefix.toString() + "auto_proxies", format("%d", conf.auto_proxies));

			if(conf.auto_resolvers != conf.old_resolvers)
				tr.set(configKeysPrefix.toString() + "auto_resolvers", format("%d", conf.auto_resolvers));


			if( conf.auto_replication != conf.old_replication ) {
				std::vector<StringRef> modes;
				modes.push_back(conf.auto_replication);
				std::map<std::string,std::string> m;
				auto r = buildConfiguration( modes, m );
				if (r != ConfigurationResult::SUCCESS)
					return r;

				for(auto& kv : m)
					tr.set(kv.first, kv.second);
			}

			Void _ = wait( tr.commit() );
			return ConfigurationResult::SUCCESS;
		} catch( Error &e ) {
			Void _ = wait( tr.onError(e));
		}
	}
}

Future<ConfigurationResult::Type> changeConfig( Database const& cx, std::vector<StringRef> const& modes, Optional<ConfigureAutoResult> const& conf ) {
	if( modes.size() && modes[0] == LiteralStringRef("auto") && conf.present() ) {
		return autoConfig(cx, conf.get());
	}

	std::map<std::string,std::string> m;
	auto r = buildConfiguration( modes, m );
	if (r != ConfigurationResult::SUCCESS)
		return r;
	return changeConfig(cx, m);
}

Future<ConfigurationResult::Type> changeConfig( Database const& cx, std::string const& modes ) {
	TraceEvent("ChangeConfig").detail("Mode", modes);
	std::map<std::string,std::string> m;
	auto r = buildConfiguration( modes, m );
	if (r != ConfigurationResult::SUCCESS)
		return r;
	return changeConfig(cx, m);
}

ACTOR Future<vector<ProcessData>> getWorkers( Transaction* tr ) {
	state Future<Standalone<RangeResultRef>> processClasses = tr->getRange( processClassKeys, CLIENT_KNOBS->TOO_MANY );
	state Future<Standalone<RangeResultRef>> processData = tr->getRange( workerListKeys, CLIENT_KNOBS->TOO_MANY );

	Void _ = wait( success(processClasses) && success(processData) );
	ASSERT( !processClasses.get().more && processClasses.get().size() < CLIENT_KNOBS->TOO_MANY );
	ASSERT( !processData.get().more && processData.get().size() < CLIENT_KNOBS->TOO_MANY );

	std::map<Optional<Standalone<StringRef>>,ProcessClass> id_class;
	for( int i = 0; i < processClasses.get().size(); i++ ) {
		id_class[decodeProcessClassKey(processClasses.get()[i].key)] = decodeProcessClassValue(processClasses.get()[i].value);
	}

	std::vector<ProcessData> results;

	for( int i = 0; i < processData.get().size(); i++ ) {
		ProcessData data = decodeWorkerListValue(processData.get()[i].value);
		ProcessClass processClass = id_class[data.locality.processId()];

		if(processClass.classSource() == ProcessClass::DBSource || data.processClass.classType() == ProcessClass::UnsetClass)
			data.processClass = processClass;

		if(data.processClass.classType() != ProcessClass::TesterClass)
			results.push_back(data);
	}

	return results;
}

ACTOR Future<vector<ProcessData>> getWorkers( Database cx ) {
	state Transaction tr(cx);
	loop {
		try {
			tr.setOption( FDBTransactionOptions::READ_SYSTEM_KEYS );
			tr.setOption( FDBTransactionOptions::PRIORITY_SYSTEM_IMMEDIATE );  // necessary?
			tr.setOption( FDBTransactionOptions::LOCK_AWARE );
			vector<ProcessData> workers = wait( getWorkers(&tr) );
			return workers;
		} catch (Error& e) {
			Void _ = wait( tr.onError(e) );
		}
	}
}

ACTOR Future<std::vector<NetworkAddress>> getCoordinators( Database cx ) {
	state Transaction tr(cx);
	loop {
		try {
			tr.setOption( FDBTransactionOptions::LOCK_AWARE );
			Optional<Value> currentKey = wait( tr.get( coordinatorsKey ) );
			if (!currentKey.present())
				return std::vector<NetworkAddress>();

			return ClusterConnectionString( currentKey.get().toString() ).coordinators();
		} catch (Error& e) {
			Void _ = wait( tr.onError(e) );
		}
	}
}

ACTOR Future<CoordinatorsResult::Type> changeQuorum( Database cx, Reference<IQuorumChange> change ) {
	state Transaction tr(cx);
	state int retries = 0;

	//quorum changes do not balance coordinators evenly across datacenters
	if(g_network->isSimulated())
		g_simulator.maxCoordinatorsInDatacenter = g_simulator.killableMachines + 1;

	loop {
		try {
			tr.setOption( FDBTransactionOptions::LOCK_AWARE );
			Optional<Value> currentKey = wait( tr.get( coordinatorsKey ) );

			if (!currentKey.present())
				return CoordinatorsResult::BAD_DATABASE_STATE;  // Someone deleted this key entirely?

			state ClusterConnectionString old( currentKey.get().toString() );
			if ( cx->cluster && old.clusterKeyName().toString() != cx->cluster->getConnectionFile()->getConnectionString().clusterKeyName() )
				return CoordinatorsResult::BAD_DATABASE_STATE;  // Someone changed the "name" of the database??

			state CoordinatorsResult::Type result = CoordinatorsResult::SUCCESS;
			std::vector<NetworkAddress> _desiredCoordinators = wait( change->getDesiredCoordinators( &tr, old.coordinators(), Reference<ClusterConnectionFile>(new ClusterConnectionFile(old)), result ) );
			std::vector<NetworkAddress> desiredCoordinators = _desiredCoordinators;
			if (result != CoordinatorsResult::SUCCESS)
				return result;
			if (!desiredCoordinators.size())
				return CoordinatorsResult::INVALID_NETWORK_ADDRESSES;
			std::sort(desiredCoordinators.begin(), desiredCoordinators.end());

			std::string newName = change->getDesiredClusterKeyName();
			if (newName.empty()) newName = old.clusterKeyName().toString();

			if ( old.coordinators() == desiredCoordinators && old.clusterKeyName() == newName)
				return retries ? CoordinatorsResult::SUCCESS : CoordinatorsResult::SAME_NETWORK_ADDRESSES;

			state ClusterConnectionString conn( desiredCoordinators, StringRef( newName + ':' + g_random->randomAlphaNumeric( 32 ) ) );

			if(g_network->isSimulated()) {
				for(int i = 0; i < (desiredCoordinators.size()/2)+1; i++) {
					auto address = NetworkAddress(desiredCoordinators[i].ip,desiredCoordinators[i].port,true,false);
					g_simulator.protectedAddresses.insert(address);
					TraceEvent("ProtectCoordinator").detail("Address", address).backtrace();
				}
			}

			TraceEvent("AttemptingQuorumChange").detail("FromCS", old.toString()).detail("ToCS", conn.toString());
			TEST(old.clusterKeyName() != conn.clusterKeyName());  // Quorum change with new name
			TEST(old.clusterKeyName() == conn.clusterKeyName()); // Quorum change with unchanged name

			vector<Future<Optional<LeaderInfo>>> leaderServers;
			ClientCoordinators coord( Reference<ClusterConnectionFile>( new ClusterConnectionFile( conn ) ) );
			for( int i = 0; i < coord.clientLeaderServers.size(); i++ )
				leaderServers.push_back( retryBrokenPromise( coord.clientLeaderServers[i].getLeader, GetLeaderRequest( coord.clusterKey, UID() ), TaskCoordinationReply ) );

			choose {
				when( Void _ = wait( waitForAll( leaderServers ) ) ) {}
				when( Void _ = wait( delay(5.0) ) ) {
					return CoordinatorsResult::COORDINATOR_UNREACHABLE;
				}
			}

			tr.set( coordinatorsKey, conn.toString() );

			Void _ = wait( tr.commit() );
			ASSERT( false ); //commit should fail, but the value has changed
		} catch (Error& e) {
			TraceEvent("RetryQuorumChange").error(e).detail("Retries", retries);
			Void _ = wait( tr.onError(e) );
			++retries;
		}
	}
}

struct SpecifiedQuorumChange : IQuorumChange {
	vector<NetworkAddress> desired;
	explicit SpecifiedQuorumChange( vector<NetworkAddress> const& desired ) : desired(desired) {}
	virtual Future<vector<NetworkAddress>> getDesiredCoordinators( Transaction* tr, vector<NetworkAddress> oldCoordinators, Reference<ClusterConnectionFile>, CoordinatorsResult::Type& ) {
		return desired;
	}
};
Reference<IQuorumChange> specifiedQuorumChange(vector<NetworkAddress> const& addresses) { return Reference<IQuorumChange>(new SpecifiedQuorumChange(addresses)); }

struct NoQuorumChange : IQuorumChange {
	virtual Future<vector<NetworkAddress>> getDesiredCoordinators( Transaction* tr, vector<NetworkAddress> oldCoordinators, Reference<ClusterConnectionFile>, CoordinatorsResult::Type& ) {
		return oldCoordinators;
	}
};
Reference<IQuorumChange> noQuorumChange() { return Reference<IQuorumChange>(new NoQuorumChange); }

struct NameQuorumChange : IQuorumChange {
	std::string newName;
	Reference<IQuorumChange> otherChange;
	explicit NameQuorumChange( std::string const& newName, Reference<IQuorumChange> const& otherChange ) : newName(newName), otherChange(otherChange) {}
	virtual Future<vector<NetworkAddress>> getDesiredCoordinators( Transaction* tr, vector<NetworkAddress> oldCoordinators, Reference<ClusterConnectionFile> cf, CoordinatorsResult::Type& t ) {
		return otherChange->getDesiredCoordinators(tr, oldCoordinators, cf, t);
	}
	virtual std::string getDesiredClusterKeyName() {
		return newName;
	}
};
Reference<IQuorumChange> nameQuorumChange(std::string const& name, Reference<IQuorumChange> const& other) {
	return Reference<IQuorumChange>(new NameQuorumChange( name, other ));
}

struct AutoQuorumChange : IQuorumChange {
	int desired;
	explicit AutoQuorumChange( int desired ) : desired(desired) {}

	virtual Future<vector<NetworkAddress>> getDesiredCoordinators( Transaction* tr, vector<NetworkAddress> oldCoordinators, Reference<ClusterConnectionFile> ccf, CoordinatorsResult::Type& err ) {
		return getDesired( this, tr, oldCoordinators, ccf, &err );
	}

	ACTOR static Future<int> getRedundancy( AutoQuorumChange* self, Transaction* tr ) {
		state Future<Optional<Value>> fStorageReplicas = tr->get( LiteralStringRef("storage_replicas").withPrefix( configKeysPrefix ) );
		state Future<Optional<Value>> fLogReplicas = tr->get( LiteralStringRef("log_replicas").withPrefix( configKeysPrefix ) );
		Void _ = wait( success( fStorageReplicas ) && success( fLogReplicas ) );
		int redundancy = std::min(
			atoi( fStorageReplicas.get().get().toString().c_str() ),
			atoi( fLogReplicas.get().get().toString().c_str() ) );

		return redundancy;
	}

	ACTOR static Future<bool> isAcceptable( AutoQuorumChange* self, Transaction* tr, vector<NetworkAddress> oldCoordinators, Reference<ClusterConnectionFile> ccf, int desiredCount, std::set<AddressExclusion>* excluded ) {
		// Are there enough coordinators for the redundancy level?
		if (oldCoordinators.size() < desiredCount) return false;
		if (oldCoordinators.size() % 2 != 1) return false;

		// Check availability
		ClientCoordinators coord(ccf);
		vector<Future<Optional<LeaderInfo>>> leaderServers;
		for( int i = 0; i < coord.clientLeaderServers.size(); i++ )
			leaderServers.push_back( retryBrokenPromise( coord.clientLeaderServers[i].getLeader, GetLeaderRequest( coord.clusterKey, UID() ), TaskCoordinationReply ) );
		Optional<vector<Optional<LeaderInfo>>> results = wait( timeout( getAll(leaderServers), CLIENT_KNOBS->IS_ACCEPTABLE_DELAY ) );
		if (!results.present()) return false;  // Not all responded
		for(auto& r : results.get())
			if (!r.present())
				return false;   // Coordinator doesn't know about this database?

		// Check exclusions
		for(auto& c : oldCoordinators) {
			if (addressExcluded(*excluded, c)) return false;
		}

		// Check locality
		// FIXME: Actual locality!
		std::sort( oldCoordinators.begin(), oldCoordinators.end() );
		for(int i=1; i<oldCoordinators.size(); i++)
			if (oldCoordinators[i-1].ip == oldCoordinators[i].ip)
				return false;  // Multiple coordinators share an IP

		return true; // The status quo seems fine
	}

	ACTOR static Future<vector<NetworkAddress>> getDesired( AutoQuorumChange* self, Transaction* tr, vector<NetworkAddress> oldCoordinators, Reference<ClusterConnectionFile> ccf, CoordinatorsResult::Type* err ) {
		state int desiredCount = self->desired;

		if(desiredCount == -1) {
			int redundancy = wait( getRedundancy( self, tr ) );
			desiredCount = redundancy*2 - 1;
		}

		std::vector<AddressExclusion> excl = wait( getExcludedServers( tr ) );
		state std::set<AddressExclusion> excluded( excl.begin(), excl.end() );

		vector<ProcessData> _workers = wait(getWorkers(tr));
		state vector<ProcessData> workers = _workers;

		std::map<NetworkAddress, LocalityData> addr_locality;
		for(auto w : workers)
			addr_locality[w.address] = w.locality;

		// since we don't have the locality data for oldCoordinators:
		//     check if every old coordinator is in the workers vector and
		//     check if multiple old coordinators map to the same locality data (same machine)
		bool checkAcceptable = true;
		std::set<Optional<Standalone<StringRef>>> checkDuplicates;
		if (workers.size()){
			for (auto addr : oldCoordinators) {
				auto findResult = addr_locality.find(addr);
				if (findResult == addr_locality.end() || checkDuplicates.count(findResult->second.zoneId())){
					checkAcceptable = false;
					break;
				}
				checkDuplicates.insert(findResult->second.zoneId());
			}
		}

		if (checkAcceptable){
			bool ok = wait(isAcceptable(self, tr, oldCoordinators, ccf, desiredCount, &excluded));
			if (ok) return oldCoordinators;
		}

		std::vector<NetworkAddress> chosen;
		self->addDesiredWorkers(chosen, workers, desiredCount, excluded);

		if (chosen.size() < desiredCount) {
			if (chosen.size() < oldCoordinators.size()) {
				TraceEvent("NotEnoughMachinesForCoordinators").detail("EligibleWorkers", workers.size()).detail("DesiredCoordinators", desiredCount).detail("CurrentCoordinators", oldCoordinators.size());
				*err = CoordinatorsResult::NOT_ENOUGH_MACHINES;
				return vector<NetworkAddress>();
			}
			desiredCount = std::max(oldCoordinators.size(), (workers.size() - 1) | 1);
			chosen.resize(desiredCount);
		}

		return chosen;
	}

	void addDesiredWorkers(vector<NetworkAddress>& chosen, const vector<ProcessData>& workers, int desiredCount, const std::set<AddressExclusion>& excluded) {
		vector<ProcessData> remainingWorkers(workers);
		g_random->randomShuffle(remainingWorkers);

		std::map<StringRef, int> maxCounts;
		std::map<StringRef, std::map<StringRef, int>> currentCounts;
		std::map<StringRef, int> hardLimits;

		vector<StringRef> fields({
			LiteralStringRef("dcid"),
			LiteralStringRef("data_hall"),
			LiteralStringRef("zoneid"),
			LiteralStringRef("machineid")
		});

		for(auto field = fields.begin(); field != fields.end(); field++) {
			if(field->toString() == "machineid") {
				hardLimits[*field] = 1;
			}
			else {
				hardLimits[*field] = desiredCount;
			}
		}

		while(chosen.size() < desiredCount) {
			bool found = false;
			for (auto worker = remainingWorkers.begin(); worker != remainingWorkers.end(); worker++) {
				if(addressExcluded(excluded, worker->address)) {
					continue;
				}
				bool valid = true;
				for(auto field = fields.begin(); field != fields.end(); field++) {
					if(maxCounts[*field] == 0) {
						maxCounts[*field] = 1;
					}
					auto value = worker->locality.get(*field).orDefault(LiteralStringRef(""));
					auto currentCount = currentCounts[*field][value];
					if(currentCount >= maxCounts[*field]) {
						valid = false;
						break;
					}
				}
				if(valid) {
					for(auto field = fields.begin(); field != fields.end(); field++) {
						auto value = worker->locality.get(*field).orDefault(LiteralStringRef(""));
						currentCounts[*field][value] += 1;
					}
					chosen.push_back(worker->address);
					remainingWorkers.erase(worker);
					found = true;
					break;
				}
			}
			if(!found) {
				bool canIncrement = false;
				for(auto field = fields.begin(); field != fields.end(); field++) {
					if(maxCounts[*field] < hardLimits[*field]) {
						maxCounts[*field] += 1;
						canIncrement = true;
						break;
					}
				}
				if(!canIncrement) {
					break;
				}
			}
		}
	}
};
Reference<IQuorumChange> autoQuorumChange( int desired ) { return Reference<IQuorumChange>(new AutoQuorumChange(desired)); }

ACTOR Future<Void> excludeServers( Database cx, vector<AddressExclusion> servers ) {
	state Transaction tr(cx);
	state std::string versionKey = g_random->randomUniqueID().toString();
	loop {
		try {
			tr.setOption( FDBTransactionOptions::ACCESS_SYSTEM_KEYS );
			tr.setOption( FDBTransactionOptions::PRIORITY_SYSTEM_IMMEDIATE );
			tr.setOption( FDBTransactionOptions::LOCK_AWARE );

			tr.addReadConflictRange( singleKeyRange(excludedServersVersionKey) ); //To conflict with parallel includeServers
			tr.set( excludedServersVersionKey, versionKey );
			for(auto& s : servers)
				tr.set( encodeExcludedServersKey(s), StringRef() );

			TraceEvent("ExcludeServersCommit").detail("Servers", describe(servers));

			Void _ = wait( tr.commit() );
			return Void();
		} catch (Error& e) {
			Void _ = wait( tr.onError(e) );
		}
	}
}

ACTOR Future<Void> includeServers( Database cx, vector<AddressExclusion> servers ) {
	state bool includeAll = false;
	state Transaction tr(cx);
	state std::string versionKey = g_random->randomUniqueID().toString();
	loop {
		try {
			tr.setOption( FDBTransactionOptions::ACCESS_SYSTEM_KEYS );
			tr.setOption( FDBTransactionOptions::PRIORITY_SYSTEM_IMMEDIATE );
			tr.setOption( FDBTransactionOptions::LOCK_AWARE );

			// includeServers might be used in an emergency transaction, so make sure it is retry-self-conflicting and CAUSAL_WRITE_RISKY
			tr.setOption( FDBTransactionOptions::CAUSAL_WRITE_RISKY );
			tr.addReadConflictRange( singleKeyRange(excludedServersVersionKey) );

			tr.set( excludedServersVersionKey, versionKey );
			for(auto& s : servers ) {
				if (!s.isValid()) {
					tr.clear( excludedServersKeys );
					includeAll = true;
				} else if (s.isWholeMachine()) {
					// Eliminate both any ip-level exclusion (1.2.3.4) and any port-level exclusions (1.2.3.4:5)
					tr.clear( KeyRangeRef( encodeExcludedServersKey(s), encodeExcludedServersKey(s) + char(':'+1) ) );
				} else {
					tr.clear( encodeExcludedServersKey(s) );
				}
			}

			TraceEvent("IncludeServersCommit").detail("Servers", describe(servers));

			Void _ = wait( tr.commit() );
			return Void();
		} catch (Error& e) {
			TraceEvent("IncludeServersError").error(e, true);
			Void _ = wait( tr.onError(e) );
		}
	}
}

ACTOR Future<Void> setClass( Database cx, AddressExclusion server, ProcessClass processClass ) {
	state Transaction tr(cx);

	loop {
		try {
			tr.setOption( FDBTransactionOptions::ACCESS_SYSTEM_KEYS );
			tr.setOption( FDBTransactionOptions::PRIORITY_SYSTEM_IMMEDIATE );
			tr.setOption( FDBTransactionOptions::LOCK_AWARE );

			vector<ProcessData> workers = wait( getWorkers(&tr) );

			bool foundChange = false;
			for(int i = 0; i < workers.size(); i++) {
				if( server.excludes(workers[i].address) ) {
					if(processClass.classType() != ProcessClass::InvalidClass)
						tr.set(processClassKeyFor(workers[i].locality.processId().get()), processClassValue(processClass));
					else
						tr.clear(processClassKeyFor(workers[i].locality.processId().get()));
					foundChange = true;
				}
			}

			if(foundChange)
				tr.set(processClassChangeKey, g_random->randomUniqueID().toString());

			Void _ = wait( tr.commit() );
			return Void();
		} catch (Error& e) {
			Void _ = wait( tr.onError(e) );
		}
	}
}

ACTOR static Future<vector<AddressExclusion>> getExcludedServers( Transaction* tr ) {
	Standalone<RangeResultRef> r = wait( tr->getRange( excludedServersKeys, CLIENT_KNOBS->TOO_MANY ) );
	ASSERT( !r.more && r.size() < CLIENT_KNOBS->TOO_MANY );

	vector<AddressExclusion> exclusions;
	for(auto i = r.begin(); i != r.end(); ++i) {
		auto a = decodeExcludedServersKey( i->key );
		if (a.isValid())
			exclusions.push_back( a );
	}
	return exclusions;
}

ACTOR Future<vector<AddressExclusion>> getExcludedServers( Database cx ) {
	state Transaction tr(cx);
	loop {
		try {
			tr.setOption( FDBTransactionOptions::READ_SYSTEM_KEYS );
			tr.setOption( FDBTransactionOptions::PRIORITY_SYSTEM_IMMEDIATE );  // necessary?
			tr.setOption( FDBTransactionOptions::LOCK_AWARE );
			vector<AddressExclusion> exclusions = wait( getExcludedServers(&tr) );
			return exclusions;
		} catch (Error& e) {
			Void _ = wait( tr.onError(e) );
		}
	}
}

ACTOR Future<Void> waitForExcludedServers( Database cx, vector<AddressExclusion> excl ) {
	state std::set<AddressExclusion> exclusions( excl.begin(), excl.end() );

	if (!excl.size()) return Void();

	loop {
		state Transaction tr(cx);
		try {
			tr.setOption( FDBTransactionOptions::READ_SYSTEM_KEYS );
			tr.setOption( FDBTransactionOptions::PRIORITY_SYSTEM_IMMEDIATE );  // necessary?
			tr.setOption( FDBTransactionOptions::LOCK_AWARE );

			// Just getting a consistent read version proves that a set of tlogs satisfying the exclusions has completed recovery

			// Check that there aren't any storage servers with addresses violating the exclusions
			Standalone<RangeResultRef> serverList = wait( tr.getRange( serverListKeys, CLIENT_KNOBS->TOO_MANY ) );
			ASSERT( !serverList.more && serverList.size() < CLIENT_KNOBS->TOO_MANY );

			state bool ok = true;
			for(auto& s : serverList) {
				auto addr = decodeServerListValue( s.value ).address();
				if ( addressExcluded(exclusions, addr) ) {
					ok = false;
					break;
				}
			}

			if (ok) {
				Optional<Standalone<StringRef>> value = wait( tr.get(logsKey) );
				ASSERT(value.present());
				auto logs = decodeLogsValue(value.get());
				for( auto const& log : logs.first ) {
					if (log.second == NetworkAddress() || addressExcluded(exclusions, log.second)) {
						ok = false;
						break;
					}
				}
				for( auto const& log : logs.second ) {
					if (log.second == NetworkAddress() || addressExcluded(exclusions, log.second)) {
						ok = false;
						break;
					}
				}
			}

			if (ok) return Void();

			Void _ = wait( delayJittered( 1.0 ) );  // SOMEDAY: watches!
		} catch (Error& e) {
			Void _ = wait( tr.onError(e) );
		}
	}
}

ACTOR Future<Void> lockDatabase( Transaction* tr, UID id ) {
	tr->setOption(FDBTransactionOptions::ACCESS_SYSTEM_KEYS);
	tr->setOption(FDBTransactionOptions::LOCK_AWARE);
	Optional<Value> val = wait( tr->get(databaseLockedKey) );

	if(val.present()) {
		if(BinaryReader::fromStringRef<UID>(val.get().substr(10), Unversioned()) == id) {
			return Void();
		} else {
			//TraceEvent("DBA_lock_locked").detail("expecting", id).detail("lock", BinaryReader::fromStringRef<UID>(val.get().substr(10), Unversioned()));
			throw database_locked();
		}
	}

	tr->atomicOp(databaseLockedKey, BinaryWriter::toValue(id, Unversioned()).withPrefix(LiteralStringRef("0123456789")), MutationRef::SetVersionstampedValue);
	tr->addWriteConflictRange(normalKeys);
	return Void();
}

ACTOR Future<Void> lockDatabase( Reference<ReadYourWritesTransaction> tr, UID id ) {
	tr->setOption(FDBTransactionOptions::ACCESS_SYSTEM_KEYS);
	tr->setOption(FDBTransactionOptions::LOCK_AWARE);
	Optional<Value> val = wait( tr->get(databaseLockedKey) );

	if(val.present()) {
		if(BinaryReader::fromStringRef<UID>(val.get().substr(10), Unversioned()) == id) {
			return Void();
		} else {
			//TraceEvent("DBA_lock_locked").detail("expecting", id).detail("lock", BinaryReader::fromStringRef<UID>(val.get().substr(10), Unversioned()));
			throw database_locked();
		}
	}

	tr->atomicOp(databaseLockedKey, BinaryWriter::toValue(id, Unversioned()).withPrefix(LiteralStringRef("0123456789")), MutationRef::SetVersionstampedValue);
	tr->addWriteConflictRange(normalKeys);
	return Void();
}

ACTOR Future<Void> lockDatabase( Database cx, UID id ) {
	state Transaction tr(cx);
	loop {
		try {
			Void _ = wait( lockDatabase(&tr, id) );
			Void _ = wait( tr.commit() );
			return Void();
		} catch( Error &e ) {
			if(e.code() == error_code_database_locked)
				throw e;
			Void _ = wait( tr.onError(e) );
		}
	}
}

ACTOR Future<Void> unlockDatabase( Transaction* tr, UID id ) {
	tr->setOption(FDBTransactionOptions::ACCESS_SYSTEM_KEYS);
	tr->setOption(FDBTransactionOptions::LOCK_AWARE);
	Optional<Value> val = wait( tr->get(databaseLockedKey) );

	if(!val.present())
		return Void();

	if(val.present() && BinaryReader::fromStringRef<UID>(val.get().substr(10), Unversioned()) != id) {
		//TraceEvent("DBA_unlock_locked").detail("expecting", id).detail("lock", BinaryReader::fromStringRef<UID>(val.get().substr(10), Unversioned()));
		throw database_locked();
	}

	tr->clear(singleKeyRange(databaseLockedKey));
	return Void();
}

ACTOR Future<Void> unlockDatabase( Reference<ReadYourWritesTransaction> tr, UID id ) {
	tr->setOption(FDBTransactionOptions::ACCESS_SYSTEM_KEYS);
	tr->setOption(FDBTransactionOptions::LOCK_AWARE);
	Optional<Value> val = wait( tr->get(databaseLockedKey) );

	if(!val.present())
		return Void();

	if(val.present() && BinaryReader::fromStringRef<UID>(val.get().substr(10), Unversioned()) != id) {
		//TraceEvent("DBA_unlock_locked").detail("expecting", id).detail("lock", BinaryReader::fromStringRef<UID>(val.get().substr(10), Unversioned()));
		throw database_locked();
	}

	tr->clear(singleKeyRange(databaseLockedKey));
	return Void();
}

ACTOR Future<Void> unlockDatabase( Database cx, UID id ) {
	state Transaction tr(cx);
	loop {
		try {
			Void _ = wait( unlockDatabase(&tr, id) );
			Void _ = wait( tr.commit() );
			return Void();
		} catch( Error &e ) {
			if(e.code() == error_code_database_locked)
				throw e;
			Void _ = wait( tr.onError(e) );
		}
	}
}

ACTOR Future<Void> checkDatabaseLock( Transaction* tr, UID id ) {
	tr->setOption(FDBTransactionOptions::ACCESS_SYSTEM_KEYS);
	tr->setOption(FDBTransactionOptions::LOCK_AWARE);
	Optional<Value> val = wait( tr->get(databaseLockedKey) );

	if (val.present() && BinaryReader::fromStringRef<UID>(val.get().substr(10), Unversioned()) != id) {
		//TraceEvent("DBA_check_locked").detail("expecting", id).detail("lock", BinaryReader::fromStringRef<UID>(val.get().substr(10), Unversioned())).backtrace();
		throw database_locked();
	}

	return Void();
}

ACTOR Future<Void> checkDatabaseLock( Reference<ReadYourWritesTransaction> tr, UID id ) {
	tr->setOption(FDBTransactionOptions::ACCESS_SYSTEM_KEYS);
	tr->setOption(FDBTransactionOptions::LOCK_AWARE);
	Optional<Value> val = wait( tr->get(databaseLockedKey) );

	if (val.present() && BinaryReader::fromStringRef<UID>(val.get().substr(10), Unversioned()) != id) {
		//TraceEvent("DBA_check_locked").detail("expecting", id).detail("lock", BinaryReader::fromStringRef<UID>(val.get().substr(10), Unversioned())).backtrace();
		throw database_locked();
	}

	return Void();
}

TEST_CASE("ManagementAPI/AutoQuorumChange/checkLocality") {
	Void _ = wait(Future<Void>(Void()));

	std::vector<ProcessData> workers;
	std::vector<NetworkAddress> chosen;
	std::set<AddressExclusion> excluded;
	AutoQuorumChange change(5);

	for(int i = 0; i < 10; i++) {
		ProcessData data;
		auto dataCenter = std::to_string(i / 4 % 2);
		auto dataHall = dataCenter + std::to_string(i / 2 % 2);
		auto rack = dataHall + std::to_string(i % 2);
		auto machineId = rack + std::to_string(i);
		data.locality.set(LiteralStringRef("dcid"), StringRef(dataCenter));
		data.locality.set(LiteralStringRef("data_hall"), StringRef(dataHall));
		data.locality.set(LiteralStringRef("rack"), StringRef(rack));
		data.locality.set(LiteralStringRef("zoneid"), StringRef(rack));
		data.locality.set(LiteralStringRef("machineid"), StringRef(machineId));
		data.address.ip = i;

		workers.push_back(data);
	}

	change.addDesiredWorkers(chosen, workers, 5, excluded);
	std::map<StringRef, std::set<StringRef>> chosenValues;

	ASSERT(chosen.size() == 5);
	std::vector<StringRef> fields({
		LiteralStringRef("dcid"),
		LiteralStringRef("data_hall"),
		LiteralStringRef("zoneid"),
		LiteralStringRef("machineid")
	});
	for(auto worker = chosen.begin(); worker != chosen.end(); worker++) {
		ASSERT(worker->ip < workers.size());
		LocalityData data = workers[worker->ip].locality;
		for(auto field = fields.begin(); field != fields.end(); field++) {
			chosenValues[*field].insert(data.get(*field).get());
		}
	}

	ASSERT(chosenValues[LiteralStringRef("dcid")].size() == 2);
	ASSERT(chosenValues[LiteralStringRef("data_hall")].size() == 4);
	ASSERT(chosenValues[LiteralStringRef("zoneid")].size() == 5);
	ASSERT(chosenValues[LiteralStringRef("machineid")].size() == 5);

	return Void();
}<|MERGE_RESOLUTION|>--- conflicted
+++ resolved
@@ -87,11 +87,7 @@
 		return out;
 	}
 
-<<<<<<< HEAD
-	std::string redundancy, log_replicas, log_recovery_anti_quorum;
-=======
-	std::string redundancy, log_replicas, dc="1", minDC="1";
->>>>>>> 41769bcd
+	std::string redundancy, log_replicas;
 	IRepPolicyRef storagePolicy;
 	IRepPolicyRef tLogPolicy;
 
@@ -110,17 +106,12 @@
 		log_replicas="3";
 		storagePolicy = tLogPolicy = IRepPolicyRef(new PolicyAcross(3, "zoneid", IRepPolicyRef(new PolicyOne())));
 	} else if(mode == "two_datacenter") {
-<<<<<<< HEAD
-		redundancy="3"; log_replicas="3"; log_recovery_anti_quorum="0";
+		redundancy="3";
+		log_replicas="3";
 		storagePolicy = tLogPolicy = IRepPolicyRef(new PolicyAcross(3, "zoneid", IRepPolicyRef(new PolicyOne())));
 	} else if(mode == "three_datacenter") {
-		redundancy="3"; log_replicas="3"; log_recovery_anti_quorum="0";
-=======
-		redundancy="3"; log_replicas="3"; dc="2"; minDC="1";
-		storagePolicy = tLogPolicy = IRepPolicyRef(new PolicyAcross(3, "zoneid", IRepPolicyRef(new PolicyOne())));
-	} else if(mode == "three_datacenter") {
-		redundancy="3"; log_replicas="3"; dc="3"; minDC="2";
->>>>>>> 41769bcd
+		redundancy="3";
+		log_replicas="3";
 		storagePolicy = tLogPolicy = IRepPolicyRef(new PolicyAnd({
 			IRepPolicyRef(new PolicyAcross(3, "dcid", IRepPolicyRef(new PolicyOne()))),
 			IRepPolicyRef(new PolicyAcross(3, "zoneid", IRepPolicyRef(new PolicyOne())))
@@ -139,12 +130,6 @@
 			out[p+"storage_quorum"] = redundancy;
 		out[p+"log_replicas"] = log_replicas;
 		out[p+"log_anti_quorum"] = "0";
-<<<<<<< HEAD
-		out[p+"log_recovery_anti_quorum"] = log_recovery_anti_quorum;
-=======
-		out[p+"replica_datacenters"] = dc;
-		out[p+"min_replica_datacenters"] = minDC;
->>>>>>> 41769bcd
 
 		BinaryWriter policyWriter(IncludeVersion());
 		serializeReplicationPolicy(policyWriter, storagePolicy);
