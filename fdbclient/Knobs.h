--- conflicted
+++ resolved
@@ -202,15 +202,11 @@
 	int CLI_CONNECT_PARALLELISM;
 	double CLI_CONNECT_TIMEOUT;
 
-<<<<<<< HEAD
+	// trace
+	int TRACE_LOG_FILE_IDENTIFIER_MAX_LENGTH;
+
 	ClientKnobs();
 	void initialize(bool randomize = false);
-=======
-	// trace
-	int TRACE_LOG_FILE_IDENTIFIER_MAX_LENGTH;
-
-	ClientKnobs(bool randomize = false);
->>>>>>> f5003533
 };
 
 extern ClientKnobs const* CLIENT_KNOBS;
