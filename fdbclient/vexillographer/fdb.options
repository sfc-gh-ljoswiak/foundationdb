--- conflicted
+++ resolved
@@ -258,13 +258,10 @@
             hidden="true" />
     <Option name="use_provisional_proxies" code="711"
             description="This option should only be used by tools which change the database configuration." />
-<<<<<<< HEAD
+    <Option name="report_conflicting_keys" code="712"
+            description="The transaction can retrieve keys that are conflicting with other transactions." />
     <Option name="tag" code="800" paramType="String" paramDecsription="String identifier used to associated this transaction with a throttling group"
             description="Adds a tag to the transaction that can be used to apply targeted throttling." />
-=======
-    <Option name="report_conflicting_keys" code="712"
-            description="The transaction can retrieve keys that are conflicting with other transactions." />
->>>>>>> 1087ec2a
   </Scope>
 
   <!-- The enumeration values matter - do not change them without
